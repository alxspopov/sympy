"""Boolean algebra module for SymPy"""
from sympy.core.basic import Basic
from sympy.core.operations import LatticeOp
from sympy.core.function import Application, sympify


class Boolean(Basic):
    """A boolean object is an object for which logic operations make sense."""

    __slots__ = []

    def __and__(self, other):
        """Overloading for & operator"""
        return And(self, other)

    def __or__(self, other):
        """Overloading for |"""
        return Or(self, other)

    def __invert__(self):
        """Overloading for ~"""
        return Not(self)

    def __rshift__(self, other):
        """Overloading for >>"""
        return Implies(self, other)

    def __lshift__(self, other):
        """Overloading for <<"""
        return Implies(other, self)

    def __xor__(self, other):
        return Xor(self, other)


class BooleanFunction(Application, Boolean):
    """Boolean function is a function that lives in a boolean space
    It is used as base class for And, Or, Not, etc.
    """
    is_Boolean = True

    def __call__(self, *args):
        return self.func(*[arg(*args) for arg in self.args])


class And(LatticeOp, BooleanFunction):
    """
    Logical AND function.

    It evaluates its arguments in order, giving False immediately if any of them
    are False, and True if they are all True.

    Examples
    ========

        >>> from sympy.core import symbols
        >>> from sympy.abc import x, y
        >>> x & y
        And(x, y)
    """
    zero = False
    identity = True


class Or(LatticeOp, BooleanFunction):
    """
    Logical OR function

    It evaluates its arguments in order, giving True immediately if any of them are
    True, and False if they are all False.
    """
    zero = True
    identity = False


class Xor(BooleanFunction):
    """
    Logical XOR (exclusive OR) function.
    """
    @classmethod
    def eval(cls, *args):
        """
        Logical XOR (exclusive OR) function.

        Returns True if an odd number of the arguments are True, and the rest are False.
        Returns False if an even number of the arguments are True, and the rest are False.

        Examples
        ========

        >>> from sympy.logic.boolalg import Xor
        >>> Xor(True, False)
        True
        >>> Xor(True, True)
        False

        >>> Xor(True, False, True, True, False)
        True
        >>> Xor(True, False, True, False)
        False
        """
        if not args:
            return False
        args = list(args)
        A = args.pop()
        while args:
            B = args.pop()
            A = Or(And(A, Not(B)), And(Not(A), B))
        return A


class Not(BooleanFunction):
    """
    Logical Not function (negation)

    Note: De Morgan rules applied automatically
    """

    is_Not = True

    @classmethod
    def eval(cls, *args):
        """
        Logical Not function (negation)

        Returns True if the statement is False
        Returns False if the statement is True

        Examples
        ========

        >>> from sympy.logic.boolalg import Not, And, Or
        >>> from sympy.abc import x
        >>> Not(True)
        False
        >>> Not(False)
        True
        >>> Not(And(True, False))
        True
        >>> Not(Or(True, False))
        False

        If multiple statements are given, returns an array of each result

        >>> Not(True, False)
        [False, True]
        >>> Not(True and False, True or False, True)
        [True, False, False]

        >>> Not(And(And(True, x), Or(x, False)))
        Not(x)
        """
        if len(args) > 1:
            return map(cls, args)
        arg = args[0]
        if type(arg) is bool:
            return not arg
        # apply De Morgan Rules
        if arg.func is And:
            return Or(*[Not(a) for a in arg.args])
        if arg.func is Or:
            return And(*[Not(a) for a in arg.args])
        if arg.func is Not:
            return arg.args[0]


class Nand(BooleanFunction):
    """
    Logical NAND function.

    It evaluates its arguments in order, giving True immediately if any
    of them are False, and False if they are all True.
    """
    @classmethod
    def eval(cls, *args):
        """
        Logical NAND function.

        Returns True if any of the arguments are False
        Returns False if all arguments are True

        Examples
        ========

        >>> from sympy.logic.boolalg import Nand
        >>> Nand(False, True)
        True
        >>> Nand(True, True)
        False
        """
        return Not(And(*args))


class Nor(BooleanFunction):
    """
    Logical NOR function.

    It evaluates its arguments in order, giving False immediately if any
    of them are True, and True if they are all False.
    """
    @classmethod
    def eval(cls, *args):
        """
        Logical NOR function.

        Returns False if any argument is True
        Returns True if all arguments are False

        Examples
        ========

        >>> from sympy.logic.boolalg import Nor
        >>> Nor(True, False)
        False
        >>> Nor(True, True)
        False
        >>> Nor(False, True)
        False
        >>> Nor(False, False)
        True
        """
        return Not(Or(*args))


class Implies(BooleanFunction):
    """
    Logical implication.

    A implies B is equivalent to !A v B
    """
    @classmethod
    def eval(cls, *args):
        """
        Logical implication.

        Accepts two Boolean arguments; A and B.
        Returns False if A is True and B is False
        Returns True otherwise.

        Examples
        ========

        >>> from sympy.logic.boolalg import Implies
        >>> Implies(True, False)
        False
        >>> Implies(False, False)
        True
        >>> Implies(True, True)
        True
        >>> Implies(False, True)
        True
        """
        try:
            A, B = args
        except ValueError:
            raise ValueError("%d operand(s) used for an Implies (pairs are required): %s" % (len(args), str(args)))
        if A is True or A is False or B is True or B is False:
            return Or(Not(A), B)
        else:
            return Basic.__new__(cls, *args)


class Equivalent(BooleanFunction):
    """
    Equivalence relation.

    Equivalent(A, B) is True if and only if A and B are both True or both False
    """
    @classmethod
    def eval(cls, *args):
        """
        Equivalence relation.

        Returns True if all of the arguments are logically equivalent.
        Returns False otherwise.

        Examples
        ========

        >>> from sympy.logic.boolalg import Equivalent, And
        >>> from sympy.abc import x
        >>> Equivalent(False, False, False)
        True
        >>> Equivalent(True, False, False)
        False
        >>> Equivalent(x, And(x, True))
        True

        """

        argset = set(args)
        if len(argset) <= 1:
            return True
        if True in argset:
            argset.discard(True)
            return And(*argset)
        if False in argset:
            argset.discard(False)
            return Nor(*argset)
        return Basic.__new__(cls, *set(args))


class ITE(BooleanFunction):
    """
    If then else clause.
    """
    @classmethod
    def eval(cls, *args):
        """
        If then else clause

        ITE(A, B, C) evaluates and returns the result of B if A is true
        else it returns the result of C

        Examples
        ========

        >>> from sympy.logic.boolalg import ITE, And, Xor, Or
        >>> from sympy.abc import x,y,z
        >>> x = True
        >>> y = False
        >>> z = True
        >>> ITE(x,y,z)
        False
        >>> ITE(Or(x, y), And(x, z), Xor(z, x))
        True
        """
        args = list(args)
        if len(args) == 3:
            return Or(And(args[0], args[1]), And(Not(args[0]), args[2]))
        raise ValueError("ITE expects 3 arguments, but got %d: %s" %
                         (len(args), str(args)))

### end class definitions. Some useful methods


def fuzzy_not(arg):
    """
    Not in fuzzy logic

    Will return Not if arg is a boolean value, and None if argument
    is None.

    Examples:

    >>> from sympy.logic.boolalg import fuzzy_not
    >>> fuzzy_not(True)
    False
    >>> fuzzy_not(None)
    >>> fuzzy_not(False)
    True

    """
    if arg is None:
        return
    return not arg


def conjuncts(expr):
    """Return a list of the conjuncts in the expr s.

    Examples:

    >>> from sympy.logic.boolalg import conjuncts
    >>> from sympy.abc import A, B
    >>> conjuncts(A & B)
    frozenset([A, B])
    >>> conjuncts(A | B)
    frozenset([Or(A, B)])

    """
    return And.make_args(expr)


def disjuncts(expr):
    """Return a list of the disjuncts in the sentence s.

    Examples:

    >>> from sympy.logic.boolalg import disjuncts
    >>> from sympy.abc import A, B
    >>> disjuncts(A | B)
    frozenset([A, B])
    >>> disjuncts(A & B)
    frozenset([And(A, B)])

    """
    return Or.make_args(expr)


def distribute_and_over_or(expr):
    """
    Given a sentence s consisting of conjunctions and disjunctions
    of literals, return an equivalent sentence in CNF.

    Examples
    ========

    >>> from sympy.logic.boolalg import distribute_and_over_or, And, Or, Not
    >>> from sympy.abc import A, B, C
    >>> distribute_and_over_or(Or(A, And(Not(B), Not(C))))
    And(Or(A, Not(B)), Or(A, Not(C)))
    """
    if expr.func is Or:
        for arg in expr.args:
            if arg.func is And:
                conj = arg
                break
        else:
            return expr
        rest = Or(*[a for a in expr.args if a is not conj])
        return And(*map(distribute_and_over_or,
                   [Or(c, rest) for c in conj.args]))
    elif expr.func is And:
        return And(*map(distribute_and_over_or, expr.args))
    else:
        return expr


def to_cnf(expr):
    """
    Convert a propositional logical sentence s to conjunctive normal form.
    That is, of the form ((A | ~B | ...) & (B | C | ...) & ...)

    Examples
    ========

    >>> from sympy.logic.boolalg import to_cnf
    >>> from sympy.abc import A, B, D
    >>> to_cnf(~(A | B) | D)
    And(Or(D, Not(A)), Or(D, Not(B)))

    """
    # Don't convert unless we have to
    if is_cnf(expr):
        return expr

    expr = sympify(expr)
    expr = eliminate_implications(expr)
    return distribute_and_over_or(expr)


def is_cnf(expr):
    """
    Test whether or not an expression is in conjunctive normal form.

    Examples
    ========

    >>> from sympy.logic.boolalg import is_cnf
    >>> from sympy.abc import A, B, C
    >>> is_cnf(A | B | C)
    True
    >>> is_cnf(A & B & C)
    True
    >>> is_cnf((A & B) | C)
    False

    """
    expr = sympify(expr)

    # Special case of a single disjunction
    if expr.func is Or:
        for lit in expr.args:
            if lit.func is Not:
                if not lit.args[0].is_Atom:
                    return False
            else:
                if not lit.is_Atom:
                    return False
        return True

    # Special case of a single negation
    if expr.func is Not:
        if not expr.args[0].is_Atom:
            return False

    if expr.func is not And:
        return False

    for cls in expr.args:
        if cls.is_Atom:
            continue
        if cls.func is Not:
            if not cls.args[0].is_Atom:
                return False
        elif cls.func is not Or:
            return False
        for lit in cls.args:
            if lit.func is Not:
                if not lit.args[0].is_Atom:
                    return False
            else:
                if not lit.is_Atom:
                    return False

    return True


def eliminate_implications(expr):
    """
    Change >>, <<, and Equivalent into &, |, and ~. That is, return an
    expression that is equivalent to s, but has only &, |, and ~ as logical
    operators.

    Examples
    ========

    >>> from sympy.logic.boolalg import Implies, Equivalent, eliminate_implications
    >>> from sympy.abc import A, B, C
    >>> eliminate_implications(Implies(A, B))
    Or(B, Not(A))
    >>> eliminate_implications(Equivalent(A, B))
    And(Or(A, Not(B)), Or(B, Not(A)))
    """
    expr = sympify(expr)
    if expr.is_Atom:
        return expr  # (Atoms are unchanged.)
    args = map(eliminate_implications, expr.args)
    if expr.func is Implies:
        a, b = args[0], args[-1]
        return (~a) | b
    elif expr.func is Equivalent:
        a, b = args[0], args[-1]
        return (a | Not(b)) & (b | Not(a))
    else:
        return expr.func(*args)


def compile_rule(s):
    """
    Transforms a rule into a sympy expression
    A rule is a string of the form "symbol1 & symbol2 | ..."
    See sympy.assumptions.known_facts for examples of rules

    TODO: can this be replaced by sympify ?

    Examples
    ========

    >>> from sympy.logic.boolalg import compile_rule
    >>> compile_rule('A & B')
    And(A, B)
    >>> compile_rule('(~B & ~C)|A')
    Or(A, And(Not(B), Not(C)))
    """
    import re
    from sympy.core import Symbol
    return eval(re.sub(r'([a-zA-Z0-9_.]+)', r'Symbol("\1")', s), {'Symbol': Symbol})


def to_int_repr(clauses, symbols):
    """
    Takes clauses in CNF format and puts them into an integer representation.

    Examples
    ========

        >>> from sympy.logic.boolalg import to_int_repr
        >>> from sympy.abc import x, y
        >>> to_int_repr([x | y, y], [x, y]) == [set([1, 2]), set([2])]
        True

    """

    # Convert the symbol list into a dict
    symbols = dict(zip(symbols, xrange(1, len(symbols) + 1)))

    def append_symbol(arg, symbols):
        if arg.func is Not:
            return -symbols[arg.args[0]]
        else:
            return symbols[arg]

    return [set(append_symbol(arg, symbols) for arg in Or.make_args(c))
<<<<<<< HEAD
                                                            for c in clauses]


def _check_pair(minterm1, minterm2):
    """
    Checks if a pair of minterms differs by only one bit.If yes, returns
    index. Otherwise, returns -1.
    """
    index = -1
    for x, (i, j) in enumerate(zip(minterm1, minterm2)):
        if i != j:
            if index == -1:
                index = x
            else:
                return -1
    return index


def _convert_to_varsSOP(minterm, variables):
    """
    Converts a term in the expansion of a function from binary to it's
    variable form (for SOP).
    """
    minterm = ['' if i else '~' for i in minterm]
    temp = []
    for i in range(len(minterm)):
        temp.append(minterm[i] + variables[i])
    return '&'.join(temp)


def _convert_to_varsPOS(maxterm, variables):
    """
    Converts a term in the expansion of a function from binary to it's
    variable form (for POS).
    """
    maxterm = ['~' if i else '' for i in maxterm]
    temp = []
    for i in range(len(maxterm)):
        temp.append(maxterm[i] + variables[i])
    return '(' + '|'.join(temp) + ')'


def _simplified_pairs(terms):
    """
    Reduces a set of minterms, if possible, to a simplified set of minterms
    with one less variable in the terms using QM method.
    """
    simplified_terms = []
    i = 0
    done = set()
    for i, term in enumerate(terms[:-1]):
        k = 1
        for x in terms[(i + 1):]:
            index = _check_pair(term, x)
            if index != -1:
                done.add(i)
                done.add(i+k)
                temporary = term[:index]
                temporary.append(3)
                temporary.extend(term[(index + 1):])
                if temporary not in simplified_terms:
                    simplified_terms.append(temporary)
            k += 1
    i = 0
    done = list(done)
    for i, term in enumerate(terms):
        if i not in done:
            simplified_terms.append(term)
    return simplified_terms


def _compare_term(minterm, term):
    """
    Compares if a binary term is satisfied by the given term. Used
    for recognising prime implicants.
    """
    flag = True
    for i, x in enumerate(term):
        if x != 3:
            if x != minterm[i]:
                flag = False
                break
    return flag


def _rem_redundancy(l1, terms, variables, mode):
    """
    After the truth table has been sufficiently simplified, use the prime
    implicant table method to recognise and eliminate redundant pairs,
    and return the relevant function in string form.
    """
    essential = []
    for x in terms:
        temporary = []
        for y in l1:
            if _compare_term(x, y):
                temporary.append(y)
        if len(temporary) == 1:
            if temporary[0] not in essential:
                essential.append(temporary[0])
    for x in terms:
        flag = False
        for y in essential:
            if _compare_term(x, y):
                flag = True
                break
        if (not(flag)):
            for z in l1:
                if _compare_term(x, z):
                    if z not in essential:
                        essential.append(z)
                    break
    string = []
    if mode == 1:
        for x in essential:
            string.append(_convert_to_varsSOP(x, variables))
            string.append('|')
    else:
        for x in essential:
            string.append(_convert_to_varsPOS(x, variables))
            string.append('&')
    return ''.join(string)


def SOPform(variables, minterms, dontcares=[]):
    """
    The SOPform function uses simplified_pairs and a redundant group-
    eliminating algorithm to convert the list of all input combos that
    generate '1'(the minterms) into the smallest Sum of Products form.

    The return type from SOPform is an instance of Or.
    The variables must be given as the first argument, in the form of
    strings.
    If there are any input combos whose outputs are insignificant, give
    their list as the last argument. In such a case, the resulting
    function is one of the multiple effective ones.

    Examples
    ========

    >>> from sympy.logic import SOPform
    >>> minterms = [[0,0,0,1], [0,0,1,1], [0,1,1,1], [1,0,1,1], [1,1,1,1]]
    >>> dontcares = [[0,0,0,0], [0,0,1,0], [0,1,0,1]]
    >>> SOPform(['w','x','y','z'], minterms, dontcares)
        Or(And(Not(w), z), And(y, z))

    References
    ==========

    .. [1] en.wikipedia.org/wiki/Quine-McCluskey_algorithm

    """
    if minterms == []:
        return False
    l1 = []
    l2 = [1]
    total = minterms + dontcares
    while (l1 != l2):
        l1 = _simplified_pairs(total)
        l2 = _simplified_pairs(l1)
        total = l1[:]
    string = _rem_redundancy(l1, minterms, variables, 1)
    if string == '':
        return True
    return compile_rule(string[:-1])


def POSform(variables, minterms, dontcares=[]):
    """
    The POSform function uses simplified_pairs and a redundant group-
    eliminating algorithm to convert the list of all input combos that
    generate '1'(the minterms) into the smallest Product of Sums form.

    The return type from POSform is an instance of And.
    The variables must be given as the first argument, in the form of
    strings.
    If there are any input combos whose outputs are insignificant, give
    their list as the last argument. In such a case, the resulting
    function is one of the multiple effective ones.

    Examples
    ========

    >>> from sympy.logic import POSform
    >>> minterms = [[0,0,0,1], [0,0,1,1], [0,1,1,1], [1,0,1,1], [1,1,1,1]]
    >>> dontcares = [[0,0,0,0], [0,0,1,0], [0,1,0,1]]
    >>> POSform(['w','x','y','z'], minterms, dontcares)
        And(Or(Not(w), y), z)

    References
    ==========

    .. [1] en.wikipedia.org/wiki/Quine-McCluskey_algorithm

    """
    from sympy.core.compatibility import bin
    if minterms == []:
        return False
    t = [0] * len(variables)
    maxterms = []
    for x in range(2 ** len(variables)):
        b = [int(y) for y in bin(x)[2:]]
        t[-len(b):] = b
        if (t not in minterms) and (t not in dontcares):
            maxterms.append(t[:])
    l1 = []
    l2 = [1]
    total = maxterms + dontcares
    while (l1 != l2):
        l1 = _simplified_pairs(total)
        l2 = _simplified_pairs(l1)
        total = l1[:]
    string = _rem_redundancy(l1, maxterms, variables, 2)
    if string == '':
        return True
    return compile_rule(string[:-1])


def simplify_logic(function):
    """
    This function simplifies a boolean function in string form to its
    simplified version in SOP or POS form. The return type is a
    Or object or And object in Sympy.

    Examples
    ========

    >>> from sympy.logic import simplify_logic
    >>> simplify_logic( '(~x & ~y & ~z) | ( ~x & ~y & z)')
        And(Not(x), Not(y))

    """
    from sympy import Symbol
    from sympy.core.compatibility import bin
    function = compile_rule(function)
    string_variables = [x.__getnewargs__()[0] for x in function.atoms(Symbol)]
    variables = list(function.atoms(Symbol))
    truthtable = []
    t = [0] * len(variables)
    for x in range(2 ** len(variables)):
        b = [int(y) for y in bin(x)[2:]]
        t[-len(b):] = b
        if function.subs(zip(variables, [bool(i) for i in t])) is True:
            truthtable.append(t[:])
    if (len(truthtable) >= (2 ** (len(variables) - 1))):
        return SOPform(string_variables, truthtable)
    else:
        return POSform(string_variables, truthtable)
=======
            for c in clauses]
>>>>>>> 57e94e48
<|MERGE_RESOLUTION|>--- conflicted
+++ resolved
@@ -572,8 +572,7 @@
         else:
             return symbols[arg]
 
-    return [set(append_symbol(arg, symbols) for arg in Or.make_args(c))
-<<<<<<< HEAD
+    return [set(append_symbol(arg, symbols) for arg in Or.make_args(c)) \
                                                             for c in clauses]
 
 
@@ -821,7 +820,4 @@
     if (len(truthtable) >= (2 ** (len(variables) - 1))):
         return SOPform(string_variables, truthtable)
     else:
-        return POSform(string_variables, truthtable)
-=======
-            for c in clauses]
->>>>>>> 57e94e48
+        return POSform(string_variables, truthtable)