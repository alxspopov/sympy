from sympy import (
    Abs, E, Float, I, Integer, Max, Min, N, Poly, Pow, PurePoly, Rational,
    S, Symbol, cos, exp, oo, pi, signsimp, simplify, sin, sqrt, symbols,
    sympify, trigsimp)
from sympy.matrices.matrices import (ShapeError, MatrixError,
    NonSquareMatrixError, DeferredVector)
from sympy.matrices import (
    GramSchmidt, ImmutableMatrix, ImmutableSparseMatrix, Matrix,
    SparseMatrix, casoratian, diag, eye, hessian,
    matrix_multiply_elementwise, ones, randMatrix, rot_axis1, rot_axis2,
    rot_axis3, wronskian, zeros)
from sympy.utilities.iterables import flatten, capture
from sympy.utilities.pytest import raises, XFAIL

from sympy.abc import x, y, z

# don't re-order this list
classes = (Matrix, SparseMatrix, ImmutableMatrix, ImmutableSparseMatrix)


def test_args():
    for c, cls in enumerate(classes):
        m = cls.zeros(3, 2)
        # all should give back the same type of arguments, e.g. ints for shape
        assert m.shape == (3, 2) and all(type(i) is int for i in m.shape)
        assert m.rows == 3 and type(m.rows) is int
        assert m.cols == 2 and type(m.cols) is int
        if not c % 2:
            assert type(m._mat) is list
        else:
            assert type(m._smat) is dict


def test_division():
    v = Matrix(1, 2, [x, y])
    assert v.__div__(z) == Matrix(1, 2, [x/z, y/z])
    assert v.__truediv__(z) == Matrix(1, 2, [x/z, y/z])
    assert v/z == Matrix(1, 2, [x/z, y/z])


def test_sum():
    m = Matrix([[1, 2, 3], [x, y, x], [2*y, -50, z*x]])
    assert m + m == Matrix([[2, 4, 6], [2*x, 2*y, 2*x], [4*y, -100, 2*z*x]])
    n = Matrix(1, 2, [1, 2])
    raises(ShapeError, lambda: m + n)


def test_addition():
    a = Matrix((
        (1, 2),
        (3, 1),
    ))

    b = Matrix((
        (1, 2),
        (3, 0),
    ))

    assert a + b == a.add(b) == Matrix([[2, 4], [6, 1]])


def test_multiplication():
    a = Matrix((
        (1, 2),
        (3, 1),
        (0, 6),
    ))

    b = Matrix((
        (1, 2),
        (3, 0),
    ))

    c = a*b
    assert c[0, 0] == 7
    assert c[0, 1] == 2
    assert c[1, 0] == 6
    assert c[1, 1] == 6
    assert c[2, 0] == 18
    assert c[2, 1] == 0

    h = matrix_multiply_elementwise(a, c)
    assert h == a.multiply_elementwise(c)
    assert h[0, 0] == 7
    assert h[0, 1] == 4
    assert h[1, 0] == 18
    assert h[1, 1] == 6
    assert h[2, 0] == 0
    assert h[2, 1] == 0
    raises(ShapeError, lambda: matrix_multiply_elementwise(a, b))

    c = b * Symbol("x")
    assert isinstance(c, Matrix)
    assert c[0, 0] == x
    assert c[0, 1] == 2*x
    assert c[1, 0] == 3*x
    assert c[1, 1] == 0

    c2 = x * b
    assert c == c2

    c = 5 * b
    assert isinstance(c, Matrix)
    assert c[0, 0] == 5
    assert c[0, 1] == 2*5
    assert c[1, 0] == 3*5
    assert c[1, 1] == 0


def test_power():
    raises(NonSquareMatrixError, lambda: Matrix((1, 2))**2)

    R = Rational
    A = Matrix([[2, 3], [4, 5]])
    assert (A**-3)[:] == [R(-269)/8, R(153)/8, R(51)/2, R(-29)/2]
    assert (A**5)[:] == [6140, 8097, 10796, 14237]
    A = Matrix([[2, 1, 3], [4, 2, 4], [6, 12, 1]])
    assert (A**3)[:] == [290, 262, 251, 448, 440, 368, 702, 954, 433]
    assert A**0 == eye(3)
    assert A**1 == A
    assert (Matrix([[2]]) ** 100)[0, 0] == 2**100
    assert eye(2)**10000000 == eye(2)
    assert Matrix([[1, 2], [3, 4]])**Integer(2) == Matrix([[7, 10], [15, 22]])

    A = Matrix([[33, 24], [48, 57]])
    assert (A**(S(1)/2))[:] == [5, 2, 4, 7]
    A = Matrix([[0, 4], [-1, 5]])
    assert (A**(S(1)/2))**2 == A


def test_creation():
    raises(ValueError, lambda: Matrix(5, 5, range(20)))
    raises(IndexError, lambda: Matrix((1, 2))[2])
    with raises(IndexError):
        Matrix((1, 2))[1:2] = 5
    with raises(IndexError):
        Matrix((1, 2))[3] = 5

    a = Matrix([[x, 0], [0, 0]])
    m = a
    assert m.cols == m.rows
    assert m.cols == 2
    assert m[:] == [x, 0, 0, 0]

    b = Matrix(2, 2, [x, 0, 0, 0])
    m = b
    assert m.cols == m.rows
    assert m.cols == 2
    assert m[:] == [x, 0, 0, 0]

    assert a == b

    assert Matrix(b) == b

    c = Matrix((
        Matrix((
            (1, 2, 3),
            (4, 5, 6)
        )),
        (7, 8, 9)
    ))
    assert c.cols == 3
    assert c.rows == 3
    assert c[:] == [1, 2, 3, 4, 5, 6, 7, 8, 9]

    assert Matrix(eye(2)) == eye(2)
    assert ImmutableMatrix(ImmutableMatrix(eye(2))) == ImmutableMatrix(eye(2))
    assert ImmutableMatrix(c) == c.as_immutable()
    assert Matrix(ImmutableMatrix(c)) == ImmutableMatrix(c).as_mutable()

    assert c is not Matrix(c)


def test_tolist():
    lst = [[S.One, S.Half, x*y, S.Zero], [x, y, z, x**2], [y, -S.One, z*x, 3]]
    m = Matrix(lst)
    assert m.tolist() == lst


def test_as_mutable():
    assert zeros(0, 3).as_mutable() == zeros(0, 3)
    assert zeros(0, 3).as_immutable() == ImmutableMatrix(zeros(0, 3))


def test_determinant():

    for M in [Matrix(), Matrix([[1]])]:
        assert (
            M.det() ==
            M.det_bareis() ==
            M.berkowitz_det() ==
            M.det_LU_decomposition() ==
            1)

    M = Matrix(( (-3,  2),
                 ( 8, -5) ))

    assert M.det(method="bareis") == -1
    assert M.det(method="berkowitz") == -1

    M = Matrix(( (x,   1),
                 (y, 2*y) ))

    assert M.det(method="bareis") == 2*x*y - y
    assert M.det(method="berkowitz") == 2*x*y - y

    M = Matrix(( (1, 1, 1),
                 (1, 2, 3),
                 (1, 3, 6) ))

    assert M.det(method="bareis") == 1
    assert M.det(method="berkowitz") == 1

    M = Matrix(( ( 3, -2,  0, 5),
                 (-2,  1, -2, 2),
                 ( 0, -2,  5, 0),
                 ( 5,  0,  3, 4) ))

    assert M.det(method="bareis") == -289
    assert M.det(method="berkowitz") == -289

    M = Matrix(( ( 1,  2,  3,  4),
                 ( 5,  6,  7,  8),
                 ( 9, 10, 11, 12),
                 (13, 14, 15, 16) ))

    assert M.det(method="bareis") == 0
    assert M.det(method="berkowitz") == 0

    M = Matrix(( (3, 2, 0, 0, 0),
                 (0, 3, 2, 0, 0),
                 (0, 0, 3, 2, 0),
                 (0, 0, 0, 3, 2),
                 (2, 0, 0, 0, 3) ))

    assert M.det(method="bareis") == 275
    assert M.det(method="berkowitz") == 275

    M = Matrix(( (1, 0,  1,  2, 12),
                 (2, 0,  1,  1,  4),
                 (2, 1,  1, -1,  3),
                 (3, 2, -1,  1,  8),
                 (1, 1,  1,  0,  6) ))

    assert M.det(method="bareis") == -55
    assert M.det(method="berkowitz") == -55

    M = Matrix(( (-5,  2,  3,  4,  5),
                 ( 1, -4,  3,  4,  5),
                 ( 1,  2, -3,  4,  5),
                 ( 1,  2,  3, -2,  5),
                 ( 1,  2,  3,  4, -1) ))

    assert M.det(method="bareis") == 11664
    assert M.det(method="berkowitz") == 11664

    M = Matrix(( ( 2,  7, -1, 3, 2),
                 ( 0,  0,  1, 0, 1),
                 (-2,  0,  7, 0, 2),
                 (-3, -2,  4, 5, 3),
                 ( 1,  0,  0, 0, 1) ))

    assert M.det(method="bareis") == 123
    assert M.det(method="berkowitz") == 123

    M = Matrix(( (x, y, z),
                 (1, 0, 0),
                 (y, z, x) ))

    assert M.det(method="bareis") == z**2 - x*y
    assert M.det(method="berkowitz") == z**2 - x*y


def test_det_LU_decomposition():

    for M in [Matrix(), Matrix([[1]])]:
        assert M.det(method="det_LU") == 1

    M = Matrix(( (-3,  2),
                 ( 8, -5) ))

    assert M.det(method="det_LU") == -1

    M = Matrix(( (x,   1),
                 (y, 2*y) ))

    assert M.det(method="det_LU") == 2*x*y - y

    M = Matrix(( (1, 1, 1),
                 (1, 2, 3),
                 (1, 3, 6) ))

    assert M.det(method="det_LU") == 1

    M = Matrix(( ( 3, -2,  0, 5),
                 (-2,  1, -2, 2),
                 ( 0, -2,  5, 0),
                 ( 5,  0,  3, 4) ))

    assert M.det(method="det_LU") == -289

    M = Matrix(( (3, 2, 0, 0, 0),
                 (0, 3, 2, 0, 0),
                 (0, 0, 3, 2, 0),
                 (0, 0, 0, 3, 2),
                 (2, 0, 0, 0, 3) ))

    assert M.det(method="det_LU") == 275

    M = Matrix(( (1, 0,  1,  2, 12),
                 (2, 0,  1,  1,  4),
                 (2, 1,  1, -1,  3),
                 (3, 2, -1,  1,  8),
                 (1, 1,  1,  0,  6) ))

    assert M.det(method="det_LU") == -55

    M = Matrix(( (-5,  2,  3,  4,  5),
                 ( 1, -4,  3,  4,  5),
                 ( 1,  2, -3,  4,  5),
                 ( 1,  2,  3, -2,  5),
                 ( 1,  2,  3,  4, -1) ))

    assert M.det(method="det_LU") == 11664

    M = Matrix(( ( 2,  7, -1, 3, 2),
                 ( 0,  0,  1, 0, 1),
                 (-2,  0,  7, 0, 2),
                 (-3, -2,  4, 5, 3),
                 ( 1,  0,  0, 0, 1) ))

    assert M.det(method="det_LU") == 123

    M = Matrix(( (x, y, z),
                 (1, 0, 0),
                 (y, z, x) ))

    assert M.det(method="det_LU") == z**2 - x*y


def test_berkowitz_minors():
    B = Matrix(2, 2, [1, 2, 2, 1])

    assert B.berkowitz_minors() == (1, -3)


def test_submatrix():
    m0 = eye(4)
    assert m0[:3, :3] == eye(3)
    assert m0[2:4, 0:2] == zeros(2)

    m1 = Matrix(3, 3, lambda i, j: i + j)
    assert m1[0, :] == Matrix(1, 3, (0, 1, 2))
    assert m1[1:3, 1] == Matrix(2, 1, (2, 3))

    m2 = Matrix([[0, 1, 2, 3], [4, 5, 6, 7], [8, 9, 10, 11], [12, 13, 14, 15]])
    assert m2[:, -1] == Matrix(4, 1, [3, 7, 11, 15])
    assert m2[-2:, :] == Matrix([[8, 9, 10, 11], [12, 13, 14, 15]])


def test_submatrix_assignment():
    m = zeros(4)
    m[2:4, 2:4] = eye(2)
    assert m == Matrix(((0, 0, 0, 0),
                        (0, 0, 0, 0),
                        (0, 0, 1, 0),
                        (0, 0, 0, 1)))
    m[:2, :2] = eye(2)
    assert m == eye(4)
    m[:, 0] = Matrix(4, 1, (1, 2, 3, 4))
    assert m == Matrix(((1, 0, 0, 0),
                        (2, 1, 0, 0),
                        (3, 0, 1, 0),
                        (4, 0, 0, 1)))
    m[:, :] = zeros(4)
    assert m == zeros(4)
    m[:, :] = [(1, 2, 3, 4), (5, 6, 7, 8), (9, 10, 11, 12), (13, 14, 15, 16)]
    assert m == Matrix(((1, 2, 3, 4),
                        (5, 6, 7, 8),
                        (9, 10, 11, 12),
                        (13, 14, 15, 16)))
    m[:2, 0] = [0, 0]
    assert m == Matrix(((0, 2, 3, 4),
                        (0, 6, 7, 8),
                        (9, 10, 11, 12),
                        (13, 14, 15, 16)))


def test_extract():
    m = Matrix(4, 3, lambda i, j: i*3 + j)
    assert m.extract([0, 1, 3], [0, 1]) == Matrix(3, 2, [0, 1, 3, 4, 9, 10])
    assert m.extract([0, 3], [0, 0, 2]) == Matrix(2, 3, [0, 0, 2, 9, 9, 11])
    assert m.extract(range(4), range(3)) == m
    raises(IndexError, lambda: m.extract([4], [0]))
    raises(IndexError, lambda: m.extract([0], [3]))


def test_reshape():
    m0 = eye(3)
    assert m0.reshape(1, 9) == Matrix(1, 9, (1, 0, 0, 0, 1, 0, 0, 0, 1))
    m1 = Matrix(3, 4, lambda i, j: i + j)
    assert m1.reshape(
        4, 3) == Matrix(((0, 1, 2), (3, 1, 2), (3, 4, 2), (3, 4, 5)))
    assert m1.reshape(2, 6) == Matrix(((0, 1, 2, 3, 1, 2), (3, 4, 2, 3, 4, 5)))


def test_applyfunc():
    m0 = eye(3)
    assert m0.applyfunc(lambda x: 2*x) == eye(3)*2
    assert m0.applyfunc(lambda x: 0 ) == zeros(3)


def test_expand():
    m0 = Matrix([[x*(x + y), 2], [((x + y)*y)*x, x*(y + x*(x + y))]])
    # Test if expand() returns a matrix
    m1 = m0.expand()
    assert m1 == Matrix([[x*y + x**2, 2], [x*y**2 + y*x**2, x*y + y*x**2 + x**3]])

    a = Symbol('a', real=True)

    assert Matrix([exp(I*a)]).expand(complex=True) == \
        Matrix([cos(a) + I*sin(a)])


def test_random():
    M = randMatrix(3, 3)
    M = randMatrix(3, 3, seed=3)
    M = randMatrix(3, 4, 0, 150)
    M = randMatrix(3, symmetric=True)
    S = M.copy()
    S.simplify()
    assert S == M  # doesn't fail when elements are Numbers, not int


def test_LUdecomp():
    testmat = Matrix([[0, 2, 5, 3],
                      [3, 3, 7, 4],
                      [8, 4, 0, 2],
                      [-2, 6, 3, 4]])
    L, U, p = testmat.LUdecomposition()
    assert L.is_lower
    assert U.is_upper
    assert (L*U).permuteBkwd(p) - testmat == zeros(4)

    testmat = Matrix([[6, -2, 7, 4],
                      [0, 3, 6, 7],
                      [1, -2, 7, 4],
                      [-9, 2, 6, 3]])
    L, U, p = testmat.LUdecomposition()
    assert L.is_lower
    assert U.is_upper
    assert (L*U).permuteBkwd(p) - testmat == zeros(4)

    M = Matrix(((1, x, 1), (2, y, 0), (y, 0, z)))
    L, U, p = M.LUdecomposition()
    assert L.is_lower
    assert U.is_upper
    assert (L*U).permuteBkwd(p) - M == zeros(3)

    mL = Matrix((
        (1, 0, 0),
        (2, 3, 0),
    ))
    assert mL.is_lower is True
    assert mL.is_upper is False
    mU = Matrix((
        (1, 2, 3),
        (0, 4, 5),
    ))
    assert mU.is_lower is False
    assert mU.is_upper is True

    # test FF LUdecomp
    M = Matrix([[1, 3, 3],
                [3, 2, 6],
                [3, 2, 2]])
    P, L, Dee, U = M.LUdecompositionFF()
    assert P*M == L*Dee.inv()*U

    M = Matrix([[1,  2, 3,  4],
                [3, -1, 2,  3],
                [3,  1, 3, -2],
                [6, -1, 0,  2]])
    P, L, Dee, U = M.LUdecompositionFF()
    assert P*M == L*Dee.inv()*U

    M = Matrix([[0, 0, 1],
                [2, 3, 0],
                [3, 1, 4]])
    P, L, Dee, U = M.LUdecompositionFF()
    assert P*M == L*Dee.inv()*U


def test_LUsolve():
    A = Matrix([[2, 3, 5],
                [3, 6, 2],
                [8, 3, 6]])
    x = Matrix(3, 1, [3, 7, 5])
    b = A*x
    soln = A.LUsolve(b)
    assert soln == x
    A = Matrix([[0, -1, 2],
                [5, 10, 7],
                [8,  3, 4]])
    x = Matrix(3, 1, [-1, 2, 5])
    b = A*x
    soln = A.LUsolve(b)
    assert soln == x


def test_QRsolve():
    A = Matrix([[2, 3, 5],
                [3, 6, 2],
                [8, 3, 6]])
    x = Matrix(3, 1, [3, 7, 5])
    b = A*x
    soln = A.QRsolve(b)
    assert soln == x
    x = Matrix([[1, 2], [3, 4], [5, 6]])
    b = A*x
    soln = A.QRsolve(b)
    assert soln == x

    A = Matrix([[0, -1, 2],
                [5, 10, 7],
                [8,  3, 4]])
    x = Matrix(3, 1, [-1, 2, 5])
    b = A*x
    soln = A.QRsolve(b)
    assert soln == x
    x = Matrix([[7, 8], [9, 10], [11, 12]])
    b = A*x
    soln = A.QRsolve(b)
    assert soln == x


def test_inverse():
    A = eye(4)
    assert A.inv() == eye(4)
    assert A.inv(method="LU") == eye(4)
    assert A.inv(method="ADJ") == eye(4)
    A = Matrix([[2, 3, 5],
                [3, 6, 2],
                [8, 3, 6]])
    Ainv = A.inv()
    assert A*Ainv == eye(3)
    assert A.inv(method="LU") == Ainv
    assert A.inv(method="ADJ") == Ainv

    # test that immutability is not a problem
    cls = ImmutableMatrix
    m = cls([[48, 49, 31],
             [ 9, 71, 94],
             [59, 28, 65]])
    assert all(type(m.inv(s)) is cls for s in 'GE ADJ LU'.split())
    cls = ImmutableSparseMatrix
    m = cls([[48, 49, 31],
             [ 9, 71, 94],
             [59, 28, 65]])
    assert all(type(m.inv(s)) is cls for s in 'CH LDL'.split())


def test_util():
    R = Rational

    v1 = Matrix(1, 3, [1, 2, 3])
    v2 = Matrix(1, 3, [3, 4, 5])
    assert v1.cross(v2) == Matrix(1, 3, [-2, 4, -2])
    assert v1.norm() == sqrt(14)
    assert v1.project(v2) == Matrix(1, 3, [R(39)/25, R(52)/25, R(13)/5])
    assert Matrix.zeros(1, 2) == Matrix(1, 2, [0, 0])
    assert ones(1, 2) == Matrix(1, 2, [1, 1])
    assert v1.copy() == v1
    # cofactor
    assert eye(3) == eye(3).cofactorMatrix()
    test = Matrix([[1, 3, 2], [2, 6, 3], [2, 3, 6]])
    assert test.cofactorMatrix() == \
        Matrix([[27, -6, -6], [-12, 2, 3], [-3, 1, 0]])
    test = Matrix([[1, 2, 3], [4, 5, 6], [7, 8, 9]])
    assert test.cofactorMatrix() == \
        Matrix([[-3, 6, -3], [6, -12, 6], [-3, 6, -3]])


def test_jacobian_hessian():
    L = Matrix(1, 2, [x**2*y, 2*y**2 + x*y])
    syms = [x, y]
    assert L.jacobian(syms) == Matrix([[2*x*y, x**2], [y, 4*y + x]])

    L = Matrix(1, 2, [x, x**2*y**3])
    assert L.jacobian(syms) == Matrix([[1, 0], [2*x*y**3, x**2*3*y**2]])

    f = x**2*y
    syms = [x, y]
    assert hessian(f, syms) == Matrix([[2*y, 2*x], [2*x, 0]])

    f = x**2*y**3
    assert hessian(f, syms) == \
        Matrix([[2*y**3, 6*x*y**2], [6*x*y**2, 6*x**2*y]])

    f = z + x*y**2
    g = x**2 + 2*y**3
    ans = Matrix([[0,   2*y],
                  [2*y, 2*x]])
    assert ans == hessian(f, Matrix([x, y]))
    assert ans == hessian(f, Matrix([x, y]).T)
    assert hessian(f, (y, x), [g]) == Matrix([
        [     0, 6*y**2, 2*x],
        [6*y**2,    2*x, 2*y],
        [   2*x,    2*y,   0]])


def test_QR():
    A = Matrix([[1, 2], [2, 3]])
    Q, S = A.QRdecomposition()
    R = Rational
    assert Q == Matrix([
        [  5**R(-1, 2),  (R(2)/5)*(R(1)/5)**R(-1, 2)],
        [2*5**R(-1, 2), (-R(1)/5)*(R(1)/5)**R(-1, 2)]])
    assert S == Matrix([[5**R(1, 2), 8*5**R(-1, 2)], [0, (R(1)/5)**R(1, 2)]])
    assert Q*S == A
    assert Q.T * Q == eye(2)

    A = Matrix([[1, 1, 1], [1, 1, 3], [2, 3, 4]])
    Q, R = A.QRdecomposition()
    assert Q.T * Q == eye(Q.cols)
    assert R.is_upper
    assert A == Q*R


def test_QR_non_square():
    A = Matrix([[9, 0, 26], [12, 0, -7], [0, 4, 4], [0, -3, -3]])
    Q, R = A.QRdecomposition()
    assert Q.T * Q == eye(Q.cols)
    assert R.is_upper
    assert A == Q*R

    A = Matrix([[1, -1, 4], [1, 4, -2], [1, 4, 2], [1, -1, 0]])
    Q, R = A.QRdecomposition()
    assert Q.T * Q == eye(Q.cols)
    assert R.is_upper
    assert A == Q*R


def test_nullspace():
    # first test reduced row-ech form
    R = Rational

    M = Matrix([[5, 7, 2,  1],
                [1, 6, 2, -1]])
    out, tmp = M.rref()
    assert out == Matrix([[1, 0, -R(2)/23, R(13)/23],
                          [0, 1,  R(8)/23, R(-6)/23]])

    M = Matrix([[-5, -1,  4, -3, -1],
                [ 1, -1, -1,  1,  0],
                [-1,  0,  0,  0,  0],
                [ 4,  1, -4,  3,  1],
                [-2,  0,  2, -2, -1]])
    assert M*M.nullspace()[0] == Matrix(5, 1, [0]*5)

    M = Matrix([[ 1,  3, 0,  2,  6, 3, 1],
                [-2, -6, 0, -2, -8, 3, 1],
                [ 3,  9, 0,  0,  6, 6, 2],
                [-1, -3, 0,  1,  0, 9, 3]])
    out, tmp = M.rref()
    assert out == Matrix([[1, 3, 0, 0, 2, 0, 0],
                          [0, 0, 0, 1, 2, 0, 0],
                          [0, 0, 0, 0, 0, 1, R(1)/3],
                          [0, 0, 0, 0, 0, 0, 0]])

    # now check the vectors
    basis = M.nullspace()
    assert basis[0] == Matrix([-3, 1, 0, 0, 0, 0, 0])
    assert basis[1] == Matrix([0, 0, 1, 0, 0, 0, 0])
    assert basis[2] == Matrix([-2, 0, 0, -2, 1, 0, 0])
    assert basis[3] == Matrix([0, 0, 0, 0, 0, R(-1)/3, 1])

    # issue 1698; just see that we can do it when rows > cols
    M = Matrix([[1, 2], [2, 4], [3, 6]])
    assert M.nullspace()


def test_wronskian():
    assert wronskian([cos(x), sin(x)], x) == cos(x)**2 + sin(x)**2
    assert wronskian([exp(x), exp(2*x)], x) == exp(3*x)
    assert wronskian([exp(x), x], x) == exp(x) - x*exp(x)
    assert wronskian([1, x, x**2], x) == 2
    w1 = -6*exp(x)*sin(x)*x + 6*cos(x)*exp(x)*x**2 - 6*exp(x)*cos(x)*x - \
        exp(x)*cos(x)*x**3 + exp(x)*sin(x)*x**3
    assert wronskian([exp(x), cos(x), x**3], x).expand() == w1
    assert wronskian([exp(x), cos(x), x**3], x, method='berkowitz').expand() \
        == w1
    w2 = -x**3*cos(x)**2 - x**3*sin(x)**2 - 6*x*cos(x)**2 - 6*x*sin(x)**2
    assert wronskian([sin(x), cos(x), x**3], x).expand() == w2
    assert wronskian([sin(x), cos(x), x**3], x, method='berkowitz').expand() \
        == w2
    assert wronskian([], x) == 1


def test_eigen():

    R = Rational

    assert eye(3).charpoly(x) == Poly((x - 1)**3, x)
    assert eye(3).charpoly(y) == Poly((y - 1)**3, y)

    M = Matrix([[1, 0, 0],
                [0, 1, 0],
                [0, 0, 1]])

    assert M.eigenvals(multiple=False) == {S.One: 3}

    assert M.eigenvects() == (
        [(1, 3, [Matrix([1, 0, 0]),
                 Matrix([0, 1, 0]),
                 Matrix([0, 0, 1])])])

    M = Matrix([[0, 1, 1],
                [1, 0, 0],
                [1, 1, 1]])

    assert M.eigenvals() == {2*S.One: 1, -S.One: 1, S.Zero: 1}

    assert M.eigenvects() == (
        [
            (-1, 1, [Matrix([-1, 1, 0])]),
            ( 0, 1, [Matrix([0, -1, 1])]),
            ( 2, 1, [Matrix([R(2, 3), R(1, 3), 1])])
        ])

    M = Matrix([[1, -1],
                [1,  3]])
    assert M.eigenvects() == ([(2, 2, [Matrix(2, 1, [-1, 1])])])

    M = Matrix([[1, 2, 3], [4, 5, 6], [7, 8, 9]])
    a = R(15, 2)
    b = 3*33**R(1, 2)
    c = R(13, 2)
    d = (R(33, 8) + 3*b/8)
    e = (R(33, 8) - 3*b/8)

    def NS(e, n):
        return str(N(e, n))
    r = [
        (a - b/2, 1, [Matrix([(12 + 24/(c - b/2))/((c - b/2)*e) + 3/(c - b/2),
                              (6 + 12/(c - b/2))/e, 1])]),
        (      0, 1, [Matrix([1, -2, 1])]),
        (a + b/2, 1, [Matrix([(12 + 24/(c + b/2))/((c + b/2)*d) + 3/(c + b/2),
                              (6 + 12/(c + b/2))/d, 1])]),
    ]
    r1 = [(NS(r[i][0], 2), NS(r[i][1], 2),
        [NS(j, 2) for j in r[i][2][0]]) for i in range(len(r))]
    r = M.eigenvects()
    r2 = [(NS(r[i][0], 2), NS(r[i][1], 2),
        [NS(j, 2) for j in r[i][2][0]]) for i in range(len(r))]
    assert sorted(r1) == sorted(r2)

    eps = Symbol('eps', real=True)

    M = Matrix([[abs(eps), I*eps    ],
                [-I*eps,   abs(eps) ]])

    assert M.eigenvects() == (
        [
            ( 0, 1, [Matrix([[-I*eps/abs(eps)], [1]])]),
            ( 2*abs(eps), 1, [ Matrix([[I*eps/abs(eps)], [1]]) ] ),
        ])

    M = Matrix(3, 3, [1, 2, 0, 0, 3, 0, 2, -4, 2])
    M._eigenvects = M.eigenvects(simplify=False)
    assert max(i.q for i in M._eigenvects[0][2][0]) > 1
    M._eigenvects = M.eigenvects(simplify=True)
    assert max(i.q for i in M._eigenvects[0][2][0]) == 1
    M = Matrix([[S(1)/4, 1], [1, 1]])
    assert M.eigenvects(simplify=True) == [
        (S(5)/8 + sqrt(73)/8, 1, [Matrix([[8/(3 + sqrt(73))], [1]])]),
        (-sqrt(73)/8 + S(5)/8, 1, [Matrix([[8/(-sqrt(73) + 3)], [1]])])]
    assert M.eigenvects(simplify=False) == [
        (Rational(5, 8) + sqrt(73)/8, 1,
        [Matrix([[-1/(-sqrt(73)/8 + Rational(-3, 8))], [1]])]),
        (-sqrt(73)/8 + Rational(5, 8), 1,
        [Matrix([[-1/(Rational(-3, 8) + sqrt(73)/8)], [1]])]),
    ]

    m = Matrix([[1, .6, .6], [.6, .9, .9], [.9, .6, .6]])
    evals = {-sqrt(385)/20 + S(5)/4: 1, sqrt(385)/20 + S(5)/4: 1, S.Zero: 1}
    assert m.eigenvals() == evals
    nevals = list(sorted(m.eigenvals(rational=False).keys()))
    sevals = list(sorted(evals.keys()))
    assert all(abs(nevals[i] - sevals[i]) < 1e-9 for i in range(len(nevals)))


def test_subs():
    assert Matrix([[1, x], [x, 4]]).subs(x, 5) == Matrix([[1, 5], [5, 4]])
    assert Matrix([[x, 2], [x + y, 4]]).subs([[x, -1], [y, -2]]) == \
        Matrix([[-1, 2], [-3, 4]])
    assert Matrix([[x, 2], [x + y, 4]]).subs([(x, -1), (y, -2)]) == \
        Matrix([[-1, 2], [-3, 4]])
    assert Matrix([[x, 2], [x + y, 4]]).subs({x: -1, y: -2}) == \
        Matrix([[-1, 2], [-3, 4]])
    assert Matrix([x*y]).subs({x: y - 1, y: x - 1}, simultaneous=True) == \
        Matrix([(x - 1)*(y - 1)])

    for cls in classes:
        assert Matrix([[2, 0], [0, 2]]) == cls.eye(2).subs(1, 2)


def test_simplify():
    f, n = symbols('f, n')

    m = Matrix([[1, x], [x + 1/x, x - 1]])
    m = m.row_join(eye(m.cols))
    raw = m.rref(simplify=lambda x: x)[0]
    assert raw != m.rref(simplify=True)[0]

    M = Matrix([[            1/x + 1/y,                 (x + x*y) / x  ],
                [ (f(x) + y*f(x))/f(x), 2 * (1/n - cos(n * pi)/n) / pi ]])
    M.simplify()
    assert M == Matrix([[ (x + y)/(x * y),                        1 + y ],
                        [           1 + y, 2*((1 - 1*cos(pi*n))/(pi*n)) ]])
    M = Matrix([[(1 + x)**2]])
    M.simplify()
    assert M == Matrix([[(1 + x)**2]])
    M.simplify(ratio=oo)
    assert M == Matrix([[1 + 2*x + x**2]])


def test_transpose():
    M = Matrix([[1, 2, 3, 4, 5, 6, 7, 8, 9, 0],
                [1, 2, 3, 4, 5, 6, 7, 8, 9, 0]])
    assert M.T == Matrix( [ [1, 1],
                            [2, 2],
                            [3, 3],
                            [4, 4],
                            [5, 5],
                            [6, 6],
                            [7, 7],
                            [8, 8],
                            [9, 9],
                            [0, 0] ])
    assert M.T.T == M
    assert M.T == M.transpose()


def test_conjugate():
    M = Matrix([[0, I, 5],
                [1, 2, 0]])

    assert M.T == Matrix([[0, 1],
                          [I, 2],
                          [5, 0]])

    assert M.C == Matrix([[0, -I, 5],
                          [1,  2, 0]])
    assert M.C == M.conjugate()

    assert M.H == M.T.C
    assert M.H == Matrix([[ 0, 1],
                          [-I, 2],
                          [ 5, 0]])


def test_conj_dirac():
    raises(AttributeError, lambda: eye(3).D)

    M = Matrix([[1, I, I, I],
                [0, 1, I, I],
                [0, 0, 1, I],
                [0, 0, 0, 1]])

    assert M.D == Matrix([[ 1,  0,  0,  0],
                          [-I,  1,  0,  0],
                          [-I, -I, -1,  0],
                          [-I, -I,  I, -1]])


def test_trace():
    M = Matrix([[1, 0, 0],
                [0, 5, 0],
                [0, 0, 8]])
    assert M.trace() == 14


def test_shape():
    M = Matrix([[x, 0, 0],
                [0, y, 0]])
    assert M.shape == (2, 3)


def test_col_row_op():
    M = Matrix([[x, 0, 0],
                [0, y, 0]])
    M.row_op(1, lambda r, j: r + j + 1)
    assert M == Matrix([[x,     0, 0],
                        [1, y + 2, 3]])
    M.col_op(0, lambda c, j: c + y**j)
    assert M == Matrix([[x + 1,     0, 0],
                        [1 + y, y + 2, 3]])
    # neither row nor slice give copies that allow the original matrix to
    # be changed
    assert M.row(0) == Matrix([[x + 1, 0, 0]])
    r1 = M.row(0)
    r1[0] = 42
    assert M[0, 0] == x + 1
    r1 = M[0, :-1]  # also testing negative slice
    r1[0] = 42
    assert M[0, 0] == x + 1
    c1 = M.col(0)
    assert c1 == Matrix([x + 1, 1 + y])
    c1[0] = 0
    assert M[0, 0] == x + 1
    c1 = M[:, 0]
    c1[0] = 42
    assert M[0, 0] == x + 1


def test_issue851():
    m = Matrix([1, 2, 3])
    a = Matrix([1, 2, 3])
    b = Matrix([2, 2, 3])
    assert not (m in [])
    assert not (m in [1])
    assert m != 1
    assert m == a
    assert m != b


def test_issue882():
    class Index1(object):
        def __index__(self):
            return 1

    class Index2(object):
        def __index__(self):
            return 2
    index1 = Index1()
    index2 = Index2()

    m = Matrix([1, 2, 3])

    assert m[index2] == 3

    m[index2] = 5
    assert m[2] == 5

    m = Matrix([[1, 2, 3], [4, 5, 6]])
    assert m[index1, index2] == 6
    assert m[1, index2] == 6
    assert m[index1, 2] == 6

    m[index1, index2] = 4
    assert m[1, 2] == 4
    m[1, index2] = 6
    assert m[1, 2] == 6
    m[index1, 2] = 8
    assert m[1, 2] == 8


def test_evalf():
    a = Matrix([sqrt(5), 6])
    assert all(a.evalf()[i] == a[i].evalf() for i in range(2))
    assert all(a.evalf(2)[i] == a[i].evalf(2) for i in range(2))
    assert all(a.n(2)[i] == a[i].n(2) for i in range(2))


def test_is_symbolic():
    a = Matrix([[x, x], [x, x]])
    assert a.is_symbolic() is True
    a = Matrix([[1, 2, 3, 4], [5, 6, 7, 8]])
    assert a.is_symbolic() is False
    a = Matrix([[1, 2, 3, 4], [5, 6, x, 8]])
    assert a.is_symbolic() is True
    a = Matrix([[1, x, 3]])
    assert a.is_symbolic() is True
    a = Matrix([[1, 2, 3]])
    assert a.is_symbolic() is False
    a = Matrix([[1], [x], [3]])
    assert a.is_symbolic() is True
    a = Matrix([[1], [2], [3]])
    assert a.is_symbolic() is False


def test_is_upper():
    a = Matrix([[1, 2, 3]])
    assert a.is_upper is True
    a = Matrix([[1], [2], [3]])
    assert a.is_upper is False


def test_is_lower():
    a = Matrix([[1, 2, 3]])
    assert a.is_lower is False
    a = Matrix([[1], [2], [3]])
    assert a.is_lower is True


def test_is_nilpotent():
    a = Matrix(4, 4, [0, 2, 1, 6, 0, 0, 1, 2, 0, 0, 0, 3, 0, 0, 0, 0])
    assert a.is_nilpotent()
    a = Matrix([[1, 0], [0, 1]])
    assert not a.is_nilpotent()


def test_zeros_ones_fill():
    n, m = 3, 5

    a = zeros(n, m)
    a.fill( 5 )

    b = 5 * ones(n, m)

    assert a == b
    assert a.rows == b.rows == 3
    assert a.cols == b.cols == 5
    assert a.shape == b.shape == (3, 5)
    assert zeros(2) == zeros(2, 2)
    assert ones(2) == ones(2, 2)
    assert zeros(2, 3) == Matrix(2, 3, [0]*6)
    assert ones(2, 3) == Matrix(2, 3, [1]*6)


def test_empty_zeros():
    a = zeros(0)
    assert a == Matrix()
    a = zeros(0, 2)
    assert a.rows == 0
    assert a.cols == 2
    a = zeros(2, 0)
    assert a.rows == 2
    assert a.cols == 0


def test_issue650():
    a = Matrix([[x**2, x*y], [x*sin(y), x*cos(y)]])
    assert a.diff(x) == Matrix([[2*x, y], [sin(y), cos(y)]])
    assert Matrix([
        [x, -x, x**2],
        [exp(x), 1/x - exp(-x), x + 1/x]]).limit(x, oo) == \
        Matrix([[oo, -oo, oo], [oo, 0, oo]])
    assert Matrix([
        [(exp(x) - 1)/x, 2*x + y*x, x**x ],
        [1/x, abs(x), abs(sin(x + 1))]]).limit(x, 0) == \
        Matrix([[1, 0, 1], [oo, 0, sin(1)]])
    assert a.integrate(x) == Matrix([
        [Rational(1, 3)*x**3, y*x**2/2],
        [x**2*sin(y)/2, x**2*cos(y)/2]])


def test_inv_iszerofunc():
    A = eye(4)
    A.col_swap(0, 1)
    for method in "GE", "LU":
        assert A.inv(method=method, iszerofunc=lambda x: x == 0) == \
            A.inv(method="ADJ")


def test_jacobian_metrics():
    rho, phi = symbols("rho,phi")
    X = Matrix([rho*cos(phi), rho*sin(phi)])
    Y = Matrix([rho, phi])
    J = X.jacobian(Y)
    assert J == X.jacobian(Y.T)
    assert J == (X.T).jacobian(Y)
    assert J == (X.T).jacobian(Y.T)
    g = J.T*eye(J.shape[0])*J
    g = g.applyfunc(trigsimp)
    assert g == Matrix([[1, 0], [0, rho**2]])


def test_jacobian2():
    rho, phi = symbols("rho,phi")
    X = Matrix([rho*cos(phi), rho*sin(phi), rho**2])
    Y = Matrix([rho, phi])
    J = Matrix([
        [cos(phi), -rho*sin(phi)],
        [sin(phi),  rho*cos(phi)],
        [   2*rho,             0],
    ])
    assert X.jacobian(Y) == J


def test_issue1465():
    X = Matrix([exp(x + y + z), exp(x + y + z), exp(x + y + z)])
    Y = Matrix([x, y, z])
    for i in range(1, 3):
        for j in range(1, 3):
            X_slice = X[:i, :]
            Y_slice = Y[:j, :]
            J = X_slice.jacobian(Y_slice)
            assert J.rows == i
            assert J.cols == j
            for k in range(j):
                assert J[:, k] == X_slice


def test_nonvectorJacobian():
    X = Matrix([[exp(x + y + z), exp(x + y + z)],
                [exp(x + y + z), exp(x + y + z)]])
    raises(TypeError, lambda: X.jacobian(Matrix([x, y, z])))
    X = X[0, :]
    Y = Matrix([[x, y], [x, z]])
    raises(TypeError, lambda: X.jacobian(Y))
    raises(TypeError, lambda: X.jacobian(Matrix([ [x, y], [x, z] ])))


def test_vec():
    m = Matrix([[1, 3], [2, 4]])
    m_vec = m.vec()
    assert m_vec.cols == 1
    for i in xrange(4):
        assert m_vec[i] == i + 1


def test_vech():
    m = Matrix([[1, 2], [2, 3]])
    m_vech = m.vech()
    assert m_vech.cols == 1
    for i in xrange(3):
        assert m_vech[i] == i + 1
    m_vech = m.vech(diagonal=False)
    assert m_vech[0] == 2

    m = Matrix([[1, x*(x + y)], [y*x + x**2, 1]])
    m_vech = m.vech(diagonal=False)
    assert m_vech[0] == x*(x + y)

    m = Matrix([[1, x*(x + y)], [y*x, 1]])
    m_vech = m.vech(diagonal=False, check_symmetry=False)
    assert m_vech[0] == y*x


def test_vech_errors():
    m = Matrix([[1, 3]])
    raises(ShapeError, lambda: m.vech())
    m = Matrix([[1, 3], [2, 4]])
    raises(ValueError, lambda: m.vech())
    raises(ShapeError, lambda: Matrix([ [1, 3] ]).vech())
    raises(ValueError, lambda: Matrix([ [1, 3], [2, 4] ]).vech())


def test_diag():
    a = Matrix([[1, 2], [2, 3]])
    b = Matrix([[3, x], [y, 3]])
    c = Matrix([[3, x, 3], [y, 3, z], [x, y, z]])
    assert diag(a, b, b) == Matrix([
        [1, 2, 0, 0, 0, 0],
        [2, 3, 0, 0, 0, 0],
        [0, 0, 3, x, 0, 0],
        [0, 0, y, 3, 0, 0],
        [0, 0, 0, 0, 3, x],
        [0, 0, 0, 0, y, 3],
    ])
    assert diag(a, b, c) == Matrix([
        [1, 2, 0, 0, 0, 0, 0],
        [2, 3, 0, 0, 0, 0, 0],
        [0, 0, 3, x, 0, 0, 0],
        [0, 0, y, 3, 0, 0, 0],
        [0, 0, 0, 0, 3, x, 3],
        [0, 0, 0, 0, y, 3, z],
        [0, 0, 0, 0, x, y, z],
    ])
    assert diag(a, c, b) == Matrix([
        [1, 2, 0, 0, 0, 0, 0],
        [2, 3, 0, 0, 0, 0, 0],
        [0, 0, 3, x, 3, 0, 0],
        [0, 0, y, 3, z, 0, 0],
        [0, 0, x, y, z, 0, 0],
        [0, 0, 0, 0, 0, 3, x],
        [0, 0, 0, 0, 0, y, 3],
    ])
    a = Matrix([x, y, z])
    b = Matrix([[1, 2], [3, 4]])
    c = Matrix([[5, 6]])
    assert diag(a, 7, b, c) == Matrix([
        [x, 0, 0, 0, 0, 0],
        [y, 0, 0, 0, 0, 0],
        [z, 0, 0, 0, 0, 0],
        [0, 7, 0, 0, 0, 0],
        [0, 0, 1, 2, 0, 0],
        [0, 0, 3, 4, 0, 0],
        [0, 0, 0, 0, 5, 6],
    ])
    assert diag(1, [2, 3], [[4, 5]]) == Matrix([
        [1, 0, 0, 0],
        [0, 2, 0, 0],
        [0, 3, 0, 0],
        [0, 0, 4, 5]])


def test_get_diag_blocks1():
<<<<<<< HEAD
    x, y, z = symbols("x,y,z")
=======
>>>>>>> ef14d3bd
    a = Matrix([[1, 2], [2, 3]])
    b = Matrix([[3, x], [y, 3]])
    c = Matrix([[3, x, 3], [y, 3, z], [x, y, z]])
    assert a.get_diag_blocks() == [a]
    assert b.get_diag_blocks() == [b]
    assert c.get_diag_blocks() == [c]


def test_get_diag_blocks2():
<<<<<<< HEAD
    x, y, z = symbols("x,y,z")
=======
>>>>>>> ef14d3bd
    a = Matrix([[1, 2], [2, 3]])
    b = Matrix([[3, x], [y, 3]])
    c = Matrix([[3, x, 3], [y, 3, z], [x, y, z]])
    assert diag(a, b, b).get_diag_blocks() == [a, b, b]
    assert diag(a, b, c).get_diag_blocks() == [a, b, c]
    assert diag(a, c, b).get_diag_blocks() == [a, c, b]
    assert diag(c, c, b).get_diag_blocks() == [c, c, b]


def test_inv_block():
<<<<<<< HEAD
    x, y, z = symbols("x,y,z")
=======
>>>>>>> ef14d3bd
    a = Matrix([[1, 2], [2, 3]])
    b = Matrix([[3, x], [y, 3]])
    c = Matrix([[3, x, 3], [y, 3, z], [x, y, z]])
    A = diag(a, b, b)
    assert A.inv(try_block_diag=True) == diag(a.inv(), b.inv(), b.inv())
    A = diag(a, b, c)
    assert A.inv(try_block_diag=True) == diag(a.inv(), b.inv(), c.inv())
    A = diag(a, c, b)
    assert A.inv(try_block_diag=True) == diag(a.inv(), c.inv(), b.inv())
    A = diag(a, a, b, a, c, a)
    assert A.inv(try_block_diag=True) == diag(
        a.inv(), a.inv(), b.inv(), a.inv(), c.inv(), a.inv())
    assert A.inv(try_block_diag=True, method="ADJ") == diag(
        a.inv(method="ADJ"), a.inv(method="ADJ"), b.inv(method="ADJ"),
        a.inv(method="ADJ"), c.inv(method="ADJ"), a.inv(method="ADJ"))


def test_creation_args():
    """
    Check that matrix dimensions can be specified using any reasonable type
    (see issue 1515).
    """
    raises(ValueError, lambda: zeros(3, -1))
    raises(TypeError, lambda: zeros(1, 2, 3, 4))
    assert zeros(3L) == zeros(3)
    assert zeros(Integer(3)) == zeros(3)
    assert zeros(3.) == zeros(3)
    assert eye(3L) == eye(3)
    assert eye(Integer(3)) == eye(3)
    assert eye(3.) == eye(3)
    assert ones(3L, Integer(4)) == ones(3, 4)
    raises(TypeError, lambda: Matrix(5))
    raises(TypeError, lambda: Matrix(1, 2))


def test_diagonal_symmetrical():
    m = Matrix(2, 2, [0, 1, 1, 0])
    assert not m.is_diagonal()
    assert m.is_symmetric()
    assert m.is_symmetric(simplify=False)

    m = Matrix(2, 2, [1, 0, 0, 1])
    assert m.is_diagonal()

    m = diag(1, 2, 3)
    assert m.is_diagonal()
    assert m.is_symmetric()

    m = Matrix(3, 3, [1, 0, 0, 0, 2, 0, 0, 0, 3])
    assert m == diag(1, 2, 3)

    m = Matrix(2, 3, zeros(2, 3))
    assert not m.is_symmetric()
    assert m.is_diagonal()

    m = Matrix(((5, 0), (0, 6), (0, 0)))
    assert m.is_diagonal()

    m = Matrix(((5, 0, 0), (0, 6, 0)))
    assert m.is_diagonal()

    m = Matrix(3, 3, [1, x**2 + 2*x + 1, y, (x + 1)**2, 2, 0, y, 0, 3])
    assert m.is_symmetric()
    assert not m.is_symmetric(simplify=False)
    assert m.expand().is_symmetric(simplify=False)


def test_diagonalization():
    m = Matrix(3, 2, [-3, 1, -3, 20, 3, 10])
    assert not m.is_diagonalizable()
    assert not m.is_symmetric()
    raises(NonSquareMatrixError, lambda: m.diagonalize())

    # diagonalizable
    m = diag(1, 2, 3)
    (P, D) = m.diagonalize()
    assert P == eye(3)
    assert D == m

    m = Matrix(2, 2, [0, 1, 1, 0])
    assert m.is_symmetric()
    assert m.is_diagonalizable()
    (P, D) = m.diagonalize()
    assert P.inv() * m * P == D

    m = Matrix(2, 2, [1, 0, 0, 3])
    assert m.is_symmetric()
    assert m.is_diagonalizable()
    (P, D) = m.diagonalize()
    assert P.inv() * m * P == D
    assert P == eye(2)
    assert D == m

    m = Matrix(2, 2, [1, 1, 0, 0])
    assert m.is_diagonalizable()
    (P, D) = m.diagonalize()
    assert P.inv() * m * P == D

    m = Matrix(3, 3, [1, 2, 0, 0, 3, 0, 2, -4, 2])
    assert m.is_diagonalizable()
    (P, D) = m.diagonalize()
    assert P.inv() * m * P == D
    for i in P:
        assert i.as_numer_denom()[1] == 1

    m = Matrix(2, 2, [1, 0, 0, 0])
    assert m.is_diagonal()
    assert m.is_diagonalizable()
    (P, D) = m.diagonalize()
    assert P.inv() * m * P == D
    assert P == Matrix([[0, 1], [1, 0]])

    # diagonalizable, complex only
    m = Matrix(2, 2, [0, 1, -1, 0])
    assert not m.is_diagonalizable(True)
    raises(MatrixError, lambda: m.diagonalize(True))
    assert m.is_diagonalizable()
    (P, D) = m.diagonalize()
    assert P.inv() * m * P == D

    # not diagonalizable
    m = Matrix(2, 2, [0, 1, 0, 0])
    assert not m.is_diagonalizable()
    raises(MatrixError, lambda: m.diagonalize())

    m = Matrix(3, 3, [-3, 1, -3, 20, 3, 10, 2, -2, 4])
    assert not m.is_diagonalizable()
    raises(MatrixError, lambda: m.diagonalize())

    # symbolic
    a, b, c, d = symbols('a b c d')
    m = Matrix(2, 2, [a, c, c, b])
    assert m.is_symmetric()
    assert m.is_diagonalizable()


@XFAIL
def test_eigen_vects():
    m = Matrix(2, 2, [1, 0, 0, I])
    raises(NotImplementedError, lambda: m.is_diagonalizable(True))
    # !!! bug because of eigenvects() or roots(x**2 + (-1 - I)*x + I, x)
    # see issue 2193
    assert not m.is_diagonalizable(True)
    raises(MatrixError, lambda: m.diagonalize(True))
    (P, D) = m.diagonalize(True)


def test_jordan_form():

    m = Matrix(3, 2, [-3, 1, -3, 20, 3, 10])
    raises(NonSquareMatrixError, lambda: m.jordan_form())

    # diagonalizable
    m = Matrix(3, 3, [7, -12, 6, 10, -19, 10, 12, -24, 13])
    Jmust = Matrix(3, 3, [-1, 0, 0, 0, 1, 0, 0, 0, 1])
    (P, J) = m.jordan_form()
    assert Jmust == J
    assert Jmust == m.diagonalize()[1]

    #m = Matrix(3, 3, [0, 6, 3, 1, 3, 1, -2, 2, 1])
    #m.jordan_form() # very long
    # m.jordan_form() #

    # diagonalizable, complex only

    # Jordan cells
    # complexity: one of eigenvalues is zero
    m = Matrix(3, 3, [0, 1, 0, -4, 4, 0, -2, 1, 2])
    Jmust = Matrix(3, 3, [2, 0, 0, 0, 2, 1, 0, 0, 2])
    assert Jmust == m.jordan_form()[1]
    (P, Jcells) = m.jordan_cells()
    assert Jcells[0] == Matrix(1, 1, [2])
    assert Jcells[1] == Matrix(2, 2, [2, 1, 0, 2])

    #complexity: all of eigenvalues are equal
    m = Matrix(3, 3, [2, 6, -15, 1, 1, -5, 1, 2, -6])
    Jmust = Matrix(3, 3, [-1, 0, 0, 0, -1, 1, 0, 0, -1])
    (P, J) = m.jordan_form()
    assert Jmust == J

    #complexity: two of eigenvalues are zero
    m = Matrix(3, 3, [4, -5, 2, 5, -7, 3, 6, -9, 4])
    Jmust = Matrix(3, 3, [0, 1, 0, 0, 0, 0, 0, 0, 1])
    (P, J) = m.jordan_form()
    assert Jmust == J

    m = Matrix(4, 4, [6, 5, -2, -3, -3, -1, 3, 3, 2, 1, -2, -3, -1, 1, 5, 5])
    Jmust = Matrix(4, 4, [2, 1, 0, 0, 0, 2, 0, 0, 0, 0, 2, 1, 0, 0, 0, 2])
    (P, J) = m.jordan_form()
    assert Jmust == J

    m = Matrix(4, 4, [6, 2, -8, -6, -3, 2, 9, 6, 2, -2, -8, -6, -1, 0, 3, 4])
    Jmust = Matrix(4, 4, [-2, 0, 0, 0, 0, 2, 0, 0, 0, 0, 2, 1, 0, 0, 0, 2])
    (P, J) = m.jordan_form()
    assert Jmust == J

    m = Matrix(4, 4, [5, 4, 2, 1, 0, 1, -1, -1, -1, -1, 3, 0, 1, 1, -1, 2])
    assert not m.is_diagonalizable()
    Jmust = Matrix(4, 4, [1, 0, 0, 0, 0, 2, 0, 0, 0, 0, 4, 1, 0, 0, 0, 4])
    (P, J) = m.jordan_form()
    assert Jmust == J


def test_Matrix_berkowitz_charpoly():
    UA, K_i, K_w = symbols('UA K_i K_w')

    A = Matrix([[-K_i - UA + K_i**2/(K_i + K_w),       K_i*K_w/(K_i + K_w)],
                [           K_i*K_w/(K_i + K_w), -K_w + K_w**2/(K_i + K_w)]])

    charpoly = A.berkowitz_charpoly(x)

    assert charpoly == \
        Poly(x**2 + (K_i*UA + K_w*UA + 2*K_i*K_w)/(K_i + K_w)*x +
        K_i*K_w*UA/(K_i + K_w), x, domain='ZZ(K_i,K_w,UA)')

    assert type(charpoly) is PurePoly

    A = Matrix([[1, 3], [2, 0]])

    assert A.charpoly() == A.charpoly(x) == PurePoly(x**2 - x - 6)


def test_exp():
    m = Matrix([[3, 4], [0, -2]])
    assert m.exp() == \
        Matrix([[exp(3), -4*exp(-2)/5 + 4*exp(3)/5], [0, exp(-2)]])

    m = Matrix([[1, 0], [0, 1]])
    assert m.exp() == Matrix([[E, 0], [0, E]])


def test_has():
    A = Matrix(((x, y), (2, 3)))
    assert A.has(x)
    assert not A.has(z)
    assert A.has(Symbol)

    A = A.subs(x, 2)
    assert not A.has(x)


def test_errors():
    # Note, some errors not tested.  See 'XXX' in code.
    raises(ValueError, lambda: Matrix([[1, 2], [1]]))
    raises(IndexError, lambda: Matrix([[1, 2]])[1.2, 5])
    raises(IndexError, lambda: Matrix([[1, 2]])[1, 5.2])
    raises(ValueError, lambda: randMatrix(3, c=4, symmetric=True))
    raises(ValueError, lambda: Matrix([1, 2]).reshape(4, 6))
    raises(ShapeError,
        lambda: Matrix([[1, 2], [3, 4]]).copyin_matrix([1, 0], Matrix([1, 2])))
    raises(TypeError, lambda: Matrix([[1, 2], [3, 4]]).copyin_list([0,
           1], set([])))
    raises(NonSquareMatrixError, lambda: Matrix([[1, 2, 3], [2, 3, 0]]).inv())
    raises(ShapeError,
        lambda: Matrix(1, 2, [1, 2]).row_join(Matrix([[1, 2], [3, 4]])))
    raises(
        ShapeError, lambda: Matrix([1, 2]).col_join(Matrix([[1, 2], [3, 4]])))
    raises(ShapeError, lambda: Matrix([1]).row_insert(1, Matrix([[1,
           2], [3, 4]])))
    raises(ShapeError, lambda: Matrix([1]).col_insert(1, Matrix([[1,
           2], [3, 4]])))
    raises(NonSquareMatrixError, lambda: Matrix([1, 2]).trace())
    raises(TypeError, lambda: Matrix([1]).applyfunc(1))
    raises(ShapeError, lambda: Matrix([1]).LUsolve(Matrix([[1, 2], [3, 4]])))
    raises(MatrixError, lambda: Matrix([[1, 2, 3], [4, 5, 6], [7, 8, 9]
           ]).QRdecomposition())
    raises(MatrixError, lambda: Matrix(1, 2, [1, 2]).QRdecomposition())
    raises(
        NonSquareMatrixError, lambda: Matrix([1, 2]).LUdecomposition_Simple())
    raises(ValueError, lambda: Matrix([[1, 2], [3, 4]]).minorEntry(4, 5))
    raises(ValueError, lambda: Matrix([[1, 2], [3, 4]]).minorMatrix(4, 5))
    raises(TypeError, lambda: Matrix([1, 2, 3]).cross(1))
    raises(TypeError, lambda: Matrix([1, 2, 3]).dot(1))
    raises(ShapeError, lambda: Matrix([1, 2, 3]).dot(Matrix([1, 2])))
    raises(ShapeError, lambda: Matrix([1, 2]).dot([]))
    raises(TypeError, lambda: Matrix([1, 2]).dot('a'))
    raises(NotImplementedError, lambda: Matrix([[0, 1, 2], [0, 0, -1],
           [0, 0, 0]]).exp())
    raises(NonSquareMatrixError, lambda: Matrix([1, 2, 3]).exp())
    raises(ShapeError, lambda: Matrix([[1, 2], [3, 4]]).normalized())
    raises(ValueError, lambda: Matrix([1, 2]).inv(method='not a method'))
    raises(NonSquareMatrixError, lambda: Matrix([1, 2]).inverse_GE())
    raises(ValueError, lambda: Matrix([[1, 2], [1, 2]]).inverse_GE())
    raises(NonSquareMatrixError, lambda: Matrix([1, 2]).inverse_ADJ())
    raises(ValueError, lambda: Matrix([[1, 2], [1, 2]]).inverse_ADJ())
    raises(NonSquareMatrixError, lambda: Matrix([1, 2]).inverse_LU())
    raises(NonSquareMatrixError, lambda: Matrix([1, 2]).is_nilpotent())
    raises(NonSquareMatrixError, lambda: Matrix([1, 2]).det())
    raises(ValueError,
        lambda: Matrix([[1, 2], [3, 4]]).det(method='Not a real method'))
    raises(NonSquareMatrixError, lambda: Matrix([1, 2]).det_bareis())
    raises(NonSquareMatrixError, lambda: Matrix([1, 2]).berkowitz())
    raises(NonSquareMatrixError, lambda: Matrix([1, 2]).berkowitz_det())
    raises(ValueError,
        lambda: hessian(Matrix([[1, 2], [3, 4]]), Matrix([[1, 2], [2, 1]])))
    raises(ValueError, lambda: hessian(Matrix([[1, 2], [3, 4]]), []))
    raises(ValueError, lambda: hessian(Symbol('x')**2, 'a'))
    raises(ValueError,
        lambda: Matrix([[5, 10, 7], [0, -1, 2], [8, 3, 4]]
        ).LUdecomposition_Simple(iszerofunc=lambda x: abs(x) <= 4))
    raises(NotImplementedError, lambda: Matrix([[1, 0], [1, 1]])**(S(1)/2))
    raises(NotImplementedError,
        lambda: Matrix([[1, 2, 3], [4, 5, 6], [7, 8, 9]])**(0.5))
    raises(IndexError, lambda: eye(3)[5, 2])
    raises(IndexError, lambda: eye(3)[2, 5])
    M = Matrix(((1, 2, 3, 4), (5, 6, 7, 8), (9, 10, 11, 12), (13, 14, 15, 16)))
    raises(ValueError, lambda: M.det('method=LU_decomposition()'))


def test_len():
    assert len(Matrix()) == 0
    assert len(Matrix([[1, 2]])) == len(Matrix([[1], [2]])) == 2
    assert len(Matrix(0, 2, lambda i, j: 0)) == \
        len(Matrix(2, 0, lambda i, j: 0)) == 0
    assert len(Matrix([[0, 1, 2], [3, 4, 5]])) == 6
    assert Matrix([1]) == Matrix([[1]])
    assert not Matrix()
    assert Matrix() == Matrix([])


def test_integrate():
    A = Matrix(((1, 4, x), (y, 2, 4), (10, 5, x**2)))
    assert A.integrate(x) == \
        Matrix(((x, 4*x, x**2/2), (x*y, 2*x, 4*x), (10*x, 5*x, x**3/3)))
    assert A.integrate(y) == \
        Matrix(((y, 4*y, x*y), (y**2/2, 2*y, 4*y), (10*y, 5*y, y*x**2)))


def test_limit():
    A = Matrix(((1, 4, sin(x)/x), (y, 2, 4), (10, 5, x**2 + 1)))
    assert A.limit(x, 0) == Matrix(((1, 4, 1), (y, 2, 4), (10, 5, 1)))


def test_diff():
    A = Matrix(((1, 4, x), (y, 2, 4), (10, 5, x**2 + 1)))
    assert A.diff(x) == Matrix(((0, 0, 1), (0, 0, 0), (0, 0, 2*x)))
    assert A.diff(y) == Matrix(((0, 0, 0), (1, 0, 0), (0, 0, 0)))


def test_getattr():
    A = Matrix(((1, 4, x), (y, 2, 4), (10, 5, x**2 + 1)))
    raises(AttributeError, lambda: A.nonexistantattribute)
    assert getattr(A, 'diff')(x) == Matrix(((0, 0, 1), (0, 0, 0), (0, 0, 2*x)))


def test_hessenberg():
    A = Matrix([[3, 4, 1], [2, 4, 5], [0, 1, 2]])
    assert A.is_upper_hessenberg
    A = A.T
    assert A.is_lower_hessenberg
    A[0, -1] = 1
    assert A.is_lower_hessenberg is False

    A = Matrix([[3, 4, 1], [2, 4, 5], [3, 1, 2]])
    assert not A.is_upper_hessenberg


def test_cholesky():
    raises(NonSquareMatrixError, lambda: Matrix((1, 2)).cholesky())
    raises(ValueError, lambda: Matrix(((1, 2), (3, 4))).cholesky())
    A = Matrix(((25, 15, -5), (15, 18, 0), (-5, 0, 11)))
    assert A.cholesky() * A.cholesky().T == A
    assert A.cholesky().is_lower
    assert A.cholesky() == Matrix([[5, 0, 0], [3, 3, 0], [-1, 1, 3]])


def test_LDLdecomposition():
    raises(NonSquareMatrixError, lambda: Matrix((1, 2)).LDLdecomposition())
    raises(ValueError, lambda: Matrix(((1, 2), (3, 4))).LDLdecomposition())
    A = Matrix(((25, 15, -5), (15, 18, 0), (-5, 0, 11)))
    L, D = A.LDLdecomposition()
    assert L * D * L.T == A
    assert L.is_lower
    assert L == Matrix([[1, 0, 0], [ S(3)/5, 1, 0], [S(-1)/5, S(1)/3, 1]])
    assert D.is_diagonal()
    assert D == Matrix([[25, 0, 0], [0, 9, 0], [0, 0, 9]])


def test_cholesky_solve():
    A = Matrix([[2, 3, 5],
                [3, 6, 2],
                [8, 3, 6]])
    x = Matrix(3, 1, [3, 7, 5])
    b = A*x
    soln = A.cholesky_solve(b)
    assert soln == x
    A = Matrix([[0, -1, 2],
                [5, 10, 7],
                [8,  3, 4]])
    x = Matrix(3, 1, [-1, 2, 5])
    b = A*x
    soln = A.cholesky_solve(b)
    assert soln == x


def test_LDLsolve():
    A = Matrix([[2, 3, 5],
                [3, 6, 2],
                [8, 3, 6]])
    x = Matrix(3, 1, [3, 7, 5])
    b = A*x
    soln = A.LDLsolve(b)
    assert soln == x
    A = Matrix([[0, -1, 2],
                [5, 10, 7],
                [8,  3, 4]])
    x = Matrix(3, 1, [-1, 2, 5])
    b = A*x
    soln = A.LDLsolve(b)
    assert soln == x


def test_lower_triangular_solve():

    raises(NonSquareMatrixError,
        lambda: Matrix([1, 0]).lower_triangular_solve(Matrix([0, 1])))
    raises(ShapeError,
        lambda: Matrix([[1, 0], [0, 1]]).lower_triangular_solve(Matrix([1])))
    raises(ValueError,
        lambda: Matrix([[2, 1], [1, 2]]).lower_triangular_solve(
            Matrix([[1, 0], [0, 1]])))

    A = Matrix([[1, 0], [0, 1]])
    B = Matrix([[x, y], [y, x]])
    C = Matrix([[4, 8], [2, 9]])

    assert A.lower_triangular_solve(B) == B
    assert A.lower_triangular_solve(C) == C


def test_upper_triangular_solve():

    raises(NonSquareMatrixError,
        lambda: Matrix([1, 0]).upper_triangular_solve(Matrix([0, 1])))
    raises(TypeError,
        lambda: Matrix([[1, 0], [0, 1]]).upper_triangular_solve(Matrix([1])))
    raises(TypeError,
        lambda: Matrix([[2, 1], [1, 2]]).upper_triangular_solve(
            Matrix([[1, 0], [0, 1]])))

    A = Matrix([[1, 0], [0, 1]])
    B = Matrix([[x, y], [y, x]])
    C = Matrix([[2, 4], [3, 8]])

    assert A.upper_triangular_solve(B) == B
    assert A.upper_triangular_solve(C) == C


def test_diagonal_solve():
    raises(TypeError, lambda: Matrix([1, 1]).diagonal_solve(Matrix([1])))
    A = Matrix([[1, 0], [0, 1]])*2
    B = Matrix([[x, y], [y, x]])
    assert A.diagonal_solve(B) == B/2


def test_matrix_norm():
    # Vector Tests
    # Test columns and symbols
    x = Symbol('x', real=True)
    v = Matrix([cos(x), sin(x)])
    assert trigsimp(v.norm(2)) == 1
    assert v.norm(10) == Pow(cos(x)**10 + sin(x)**10, S(1)/10)

    # Test Rows
    A = Matrix([[5, Rational(3, 2)]])
    assert A.norm() == Pow(25 + Rational(9, 4), S(1)/2)
    assert A.norm(oo) == max(A._mat)
    assert A.norm(-oo) == min(A._mat)

    # Matrix Tests
    # Intuitive test
    A = Matrix([[1, 1], [1, 1]])
    assert A.norm(2) == 2
    assert A.norm(-2) == 0
    assert A.norm('frobenius') == 2
    assert eye(10).norm(2) == eye(10).norm(-2) == 1

    # Test with Symbols and more complex entries
    A = Matrix([[3, y, y], [x, S(1)/2, -pi]])
    assert (A.norm('fro')
           == sqrt(S(37)/4 + 2*abs(y)**2 + pi**2 + x**2))

    # Check non-square
    A = Matrix([[1, 2, -3], [4, 5, Rational(13, 2)]])
    assert A.norm(2) == sqrt(S(389)/8 + sqrt(78665)/8)
    assert A.norm(-2) == S(0)
    assert A.norm('frobenius') == sqrt(389)/2

    # Test properties of matrix norms
    # http://en.wikipedia.org/wiki/Matrix_norm#Definition
    # Two matrices
    A = Matrix([[1, 2], [3, 4]])
    B = Matrix([[5, 5], [-2, 2]])
    C = Matrix([[0, -I], [I, 0]])
    D = Matrix([[1, 0], [0, -1]])
    L = [A, B, C, D]
    alpha = Symbol('alpha', real=True)

    for order in ['fro', 2, -2]:
        # Zero Check
        assert zeros(3).norm(order) == S(0)
        # Check Triangle Inequality for all Pairs of Matrices
        for X in L:
            for Y in L:
                assert X.norm(order) + Y.norm(order) >= (X + Y).norm(order)
        # Scalar multiplication linearity
        for M in [A, B, C, D]:
            if order in [2, -2]:
                # Abs is causing tests to fail when Abs(alpha) is inside a Max
                # or Min. The tests produce mathematically true statements that
                # are too complex to be simplified well.
                continue
            try:
                assert ((alpha*M).norm(order) ==
                        abs(alpha) * M.norm(order))
            except NotImplementedError:
                pass  # Some Norms fail on symbolic matrices due to Max issue

    # Test Properties of Vector Norms
    # http://en.wikipedia.org/wiki/Vector_norm
    # Two column vectors
    a = Matrix([1, 1 - 1*I, -3])
    b = Matrix([S(1)/2, 1*I, 1])
    c = Matrix([-1, -1, -1])
    d = Matrix([3, 2, I])
    e = Matrix([Integer(1e2), Rational(1, 1e2), 1])
    L = [a, b, c, d, e]
    alpha = Symbol('alpha', real=True)

    for order in [1, 2, -1, -2, S.Infinity, S.NegativeInfinity, pi]:
        # Zero Check
        if order > 0:
            assert Matrix([0, 0, 0]).norm(order) == S(0)
        # Triangle inequality on all pairs
        if order >= 1:  # Triangle InEq holds only for these norms
            for v in L:
                for w in L:
                    assert v.norm(order) + w.norm(order) >= (v + w).norm(order)
        # Linear to scalar multiplication
        if order in [1, 2, -1, -2, S.Infinity, S.NegativeInfinity]:
            for vec in L:
                try:
                    assert simplify((alpha*v).norm(order) -
                        (abs(alpha) * v.norm(order))) == 0
                except NotImplementedError:
                    pass  # Some Norms fail on symbolics due to Max issue


def test_singular_values():
    x = Symbol('x', real=True)

    A = Matrix([[0, 1*I], [2, 0]])
    assert A.singular_values() == [2, 1]

    A = eye(3)
    A[1, 1] = x
    A[2, 2] = 5
    vals = A.singular_values()
    assert 1 in vals and 5 in vals and abs(x) in vals

    A = Matrix([[sin(x), cos(x)], [-cos(x), sin(x)]])
    vals = [sv.trigsimp() for sv in A.singular_values()]
    assert vals == [S(1), S(1)]


def test_condition_number():
    x = Symbol('x', real=True)
    A = eye(3)
    A[0, 0] = 10
    A[2, 2] = S(1)/10
    assert A.condition_number() == 100

    A[1, 1] = x
    assert A.condition_number() == Max(10, Abs(x)) / Min(S(1)/10, Abs(x))

    M = Matrix([[cos(x), sin(x)], [-sin(x), cos(x)]])
    Mc = M.condition_number()
    assert all(Float(1.).epsilon_eq(Mc.subs(x, val).evalf()) for val in
        [Rational(1, 5), Rational(1, 2), Rational(1, 10), pi/2, pi, 7*pi/4 ])


def test_equality():
    A = Matrix(((1, 2, 3), (4, 5, 6), (7, 8, 9)))
    B = Matrix(((9, 8, 7), (6, 5, 4), (3, 2, 1)))
    assert A == A[:, :]
    assert not A != A[:, :]
    assert not A == B
    assert A != B
    assert A != 10
    assert not A == 10

    # A SparseMatrix can be equal to a Matrix
    C = SparseMatrix(((1, 0, 0), (0, 1, 0), (0, 0, 1)))
    D = Matrix(((1, 0, 0), (0, 1, 0), (0, 0, 1)))
    assert C == D
    assert not C != D


def test_col_join():
    assert eye(3).col_join(Matrix([[7, 7, 7]])) == \
        Matrix([[1, 0, 0],
                [0, 1, 0],
                [0, 0, 1],
                [7, 7, 7]])


def test_row_insert():
    r4 = Matrix([[4, 4, 4]])
    for i in range(-4, 5):
        l = [1, 0, 0]
        l.insert(i, 4)
        assert flatten(eye(3).row_insert(i, r4).col(0).tolist()) == l


def test_col_insert():
    c4 = Matrix([4, 4, 4])
    for i in range(-4, 5):
        l = [0, 0, 0]
        l.insert(i, 4)
        assert flatten(zeros(3).col_insert(i, c4).row(0).tolist()) == l


def test_normalized():
    assert Matrix([3, 4]).normalized() == \
        Matrix([Rational(3, 5), Rational(4, 5)])


def test_print_nonzero():
    assert capture(lambda: eye(3).print_nonzero()) == \
        '[X  ]\n[ X ]\n[  X]\n'
    assert capture(lambda: eye(3).print_nonzero('.')) == \
        '[.  ]\n[ . ]\n[  .]\n'


def test_zeros_eye():
    assert Matrix.eye(3) == eye(3)
    assert Matrix.zeros(3) == zeros(3)
    assert ones(3, 4) == Matrix(3, 4, [1]*12)

    i = Matrix([[1, 0], [0, 1]])
    z = Matrix([[0, 0], [0, 0]])
    for cls in classes:
        m = cls.eye(2)
        assert i == m  # but m == i will fail if m is immutable
        assert i == eye(2, cls=cls)
        assert type(m) == cls
        m = cls.zeros(2)
        assert z == m
        assert z == zeros(2, cls=cls)
        assert type(m) == cls


def test_is_zero():
    assert Matrix().is_zero
    assert Matrix([[0, 0], [0, 0]]).is_zero
    assert zeros(3, 4).is_zero
    assert not eye(3).is_zero


def test_rotation_matrices():
    # This tests the rotation matrices by rotating about an axis and back.
    theta = pi/3
    r3_plus = rot_axis3(theta)
    r3_minus = rot_axis3(-theta)
    r2_plus = rot_axis2(theta)
    r2_minus = rot_axis2(-theta)
    r1_plus = rot_axis1(theta)
    r1_minus = rot_axis1(-theta)
    assert r3_minus*r3_plus*eye(3) == eye(3)
    assert r2_minus*r2_plus*eye(3) == eye(3)
    assert r1_minus*r1_plus*eye(3) == eye(3)

    # Check the correctness of the trace of the rotation matrix
    assert r1_plus.trace() == 1 + 2*cos(theta)
    assert r2_plus.trace() == 1 + 2*cos(theta)
    assert r3_plus.trace() == 1 + 2*cos(theta)

    # Check that a rotation with zero angle doesn't change anything.
    assert rot_axis1(0) == eye(3)
    assert rot_axis2(0) == eye(3)
    assert rot_axis3(0) == eye(3)


def test_DeferredVector():
    assert str(DeferredVector("vector")[4]) == "vector[4]"
    assert sympify(DeferredVector("d")) == DeferredVector("d")


def test_GramSchmidt():
    R = Rational
    m1 = Matrix(1, 2, [1, 2])
    m2 = Matrix(1, 2, [2, 3])
    assert GramSchmidt([m1, m2]) == \
        [Matrix(1, 2, [1, 2]), Matrix(1, 2, [R(2)/5, R(-1)/5])]
    assert GramSchmidt([m1.T, m2.T]) == \
        [Matrix(2, 1, [1, 2]), Matrix(2, 1, [R(2)/5, R(-1)/5])]
    # from wikipedia
    assert GramSchmidt([Matrix([3, 1]), Matrix([2, 2])], True) == [
        Matrix([3*sqrt(10)/10, sqrt(10)/10]),
        Matrix([-sqrt(10)/10, 3*sqrt(10)/10])]


def test_casoratian():
    assert casoratian([1, 2, 3, 4], 1) == 0
    assert casoratian([1, 2, 3, 4], 1, zero=False) == 0


def test_zero_dimension_multiply():
    assert (Matrix()*zeros(0, 3)).shape == (0, 3)
    assert zeros(3, 0)*zeros(0, 3) == zeros(3, 3)
    assert zeros(0, 3)*zeros(3, 0) == Matrix()


def test_slice_issue_2884():
    m = Matrix(2, 2, range(4))
    assert m[1, :] == Matrix([[2, 3]])
    assert m[-1, :] == Matrix([[2, 3]])
    assert m[:, 1] == Matrix([[1, 3]]).T
    assert m[:, -1] == Matrix([[1, 3]]).T
    raises(IndexError, lambda: m[2, :])
    raises(IndexError, lambda: m[2, 2])


def test_slice_issue_3401():
    assert zeros(0, 3)[:, -1].shape == (0, 1)
    assert zeros(3, 0)[0, :] == Matrix(1, 0, [])


def test_copyin():
    s = zeros(3, 3)
    s[3] = 1
    assert s[:, 0] == Matrix([0, 1, 0])
    assert s[3] == 1
    assert s[3: 4] == [1]
    s[1, 1] = 42
    assert s[1, 1] == 42
    assert s[1, 1:] == Matrix([[42, 0]])
    s[1, 1:] = Matrix([[5, 6]])
    assert s[1, :] == Matrix([[1, 5, 6]])
    s[1, 1:] = [[42, 43]]
    assert s[1, :] == Matrix([[1, 42, 43]])
    s[0, 0] = 17
    assert s[:, :1] == Matrix([17, 1, 0])
    s[0, 0] = [1, 1, 1]
    assert s[:, 0] == Matrix([1, 1, 1])
    s[0, 0] = Matrix([1, 1, 1])
    assert s[:, 0] == Matrix([1, 1, 1])
    s[0, 0] = SparseMatrix([1, 1, 1])
    assert s[:, 0] == Matrix([1, 1, 1])


def test_invertible_check():
    # sometimes a singular matrix will have a pivot vector shorter than
    # the number of rows in a matrix...
    assert Matrix([[1, 2], [1, 2]]).rref() == (Matrix([[1, 2], [0, 0]]), [0])
    raises(ValueError, lambda: Matrix([[1, 2], [1, 2]]).inv())
    # ... but sometimes it won't, so that is an insufficient test of
    # whether something is invertible.
    m = Matrix([
        [-1, -1,  0],
        [ x,  1,  1],
        [ 1,  x, -1],
    ])
    assert len(m.rref()[1]) == m.rows
    # in addition, unless simplify=True in the call to rref, the identity
    # matrix will be returned even though m is not invertible
    assert m.rref()[0] == eye(3)
    assert m.rref(simplify=signsimp)[0] != eye(3)
    raises(ValueError, lambda: m.inv(method="ADJ"))
    raises(ValueError, lambda: m.inv(method="GE"))
    raises(ValueError, lambda: m.inv(method="LU"))


@XFAIL
def test_issue_860():
    x, y = symbols('x, y')
    e = x*y
    assert e.subs(x, Matrix([3, 5, 3])) == Matrix([3, 5, 3])*y


@XFAIL
def test_issue_2865():
    assert str(Matrix([[1, 2], [3, 4]])) == 'Matrix([[1, 2], [3, 4]])'


def test_is_Identity():
    assert eye(3).is_Identity
    assert eye(3).as_immutable().is_Identity
    assert not zeros(3).is_Identity
    assert not ones(3).is_Identity
    # issue 3143
    assert not Matrix([[1, 0, 0]]).is_Identity


def test_dot():
    assert ones(1, 3).dot(ones(3, 1)) == 3
    assert ones(1, 3).dot([1, 1, 1]) == 3


def test_dual():
    B_x, B_y, B_z, E_x, E_y, E_z = symbols(
        'B_x B_y B_z E_x E_y E_z', real=True)
    F = Matrix((
        (   0,  E_x,  E_y,  E_z),
        (-E_x,    0,  B_z, -B_y),
        (-E_y, -B_z,    0,  B_x),
        (-E_z,  B_y, -B_x,    0)
    ))
    Fd = Matrix((
        (  0, -B_x, -B_y, -B_z),
        (B_x,    0,  E_z, -E_y),
        (B_y, -E_z,    0,  E_x),
        (B_z,  E_y, -E_x,    0)
    ))
    assert F.dual().equals(Fd)
    assert eye(3).dual().equals(zeros(3))
    assert F.dual().dual().equals(-F)


def test_anti_symmetric():
    assert Matrix([1, 2]).is_anti_symmetric() is False
    m = Matrix(3, 3, [0, x**2 + 2*x + 1, y, -(x + 1)**2, 0, x*y, -y, -x*y, 0])
    assert m.is_anti_symmetric() is True
    assert m.is_anti_symmetric(simplify=False) is False
    assert m.is_anti_symmetric(simplify=lambda x: x) is False

    # tweak to fail
    m[2, 1] = -m[2, 1]
    assert m.is_anti_symmetric() is False
    # untweak
    m[2, 1] = -m[2, 1]

    m = m.expand()
    assert m.is_anti_symmetric(simplify=False) is True
    m[0, 0] = 1
    assert m.is_anti_symmetric() is False


def test_normalize_sort_diogonalization():
    A = Matrix(((1, 2), (2, 1)))
    P, Q = A.diagonalize(normalize=True)
    assert P*P.T == P.T*P == eye(P.cols)
    P, Q = A.diagonalize(normalize=True, sort=True)
    assert P*P.T == P.T*P == eye(P.cols)
    assert P*Q*P.inv() == A


def test_issue2222():
    raises(ValueError, lambda: Matrix([[1, 2, 3], Matrix(0, 1, [])]))


def test_issue2221():
    assert Matrix.hstack(eye(2), 2*eye(2)) == Matrix([
        [1, 0, 2, 0],
        [0, 1, 0, 2]
    ])
    assert Matrix.vstack(eye(2), 2*eye(2)) == Matrix([
        [1, 0],
        [0, 1],
        [2, 0],
        [0, 2]
    ])
    cls = SparseMatrix
    assert cls.hstack(cls(eye(2)), cls(2*eye(2))) == Matrix([
        [1, 0, 2, 0],
        [0, 1, 0, 2]
    ])


def test_cross():
    a = [1, 2, 3]
    b = [3, 4, 5]
    ans = Matrix([-2, 4, -2]).T

    def test(M):
        assert ans == M
        assert type(M) == cls
    for cls in classes:
        A = cls(a)
        B = cls(b)
        test(A.cross(B))
        test(A.T.cross(B))
        test(A.T.cross(B.T))
        test(A.cross(B.T))


def test_hash():
    for cls in classes[-2:]:
        s = set([cls.eye(1), cls.eye(1)])
        assert len(s) == 1 and s.pop() == cls.eye(1)
    # issue 880
    for cls in classes[1:2]:
        raises(AttributeError, lambda: hash(cls.eye(1)))


@XFAIL
def test_issue880():
    # when this passes, delete this and change the [1:2]
    # to [:2] in the test_hash above for issue 880
    cls = classes[0]
    raises(AttributeError, lambda: hash(cls.eye(1)))


def test_adjoint():
    dat = [[0, I], [1, 0]]
    ans = Matrix([[0, 1], [-I, 0]])
    for cls in classes:
        assert ans == cls(dat).adjoint()

def test_simplify():
    from sympy import simplify, sin, cos
    assert simplify(ImmutableMatrix([[sin(x)**2 + cos(x)**2]])) == \
                    ImmutableMatrix([[1]])<|MERGE_RESOLUTION|>--- conflicted
+++ resolved
@@ -1188,10 +1188,6 @@
 
 
 def test_get_diag_blocks1():
-<<<<<<< HEAD
-    x, y, z = symbols("x,y,z")
-=======
->>>>>>> ef14d3bd
     a = Matrix([[1, 2], [2, 3]])
     b = Matrix([[3, x], [y, 3]])
     c = Matrix([[3, x, 3], [y, 3, z], [x, y, z]])
@@ -1201,10 +1197,6 @@
 
 
 def test_get_diag_blocks2():
-<<<<<<< HEAD
-    x, y, z = symbols("x,y,z")
-=======
->>>>>>> ef14d3bd
     a = Matrix([[1, 2], [2, 3]])
     b = Matrix([[3, x], [y, 3]])
     c = Matrix([[3, x, 3], [y, 3, z], [x, y, z]])
@@ -1215,10 +1207,6 @@
 
 
 def test_inv_block():
-<<<<<<< HEAD
-    x, y, z = symbols("x,y,z")
-=======
->>>>>>> ef14d3bd
     a = Matrix([[1, 2], [2, 3]])
     b = Matrix([[3, x], [y, 3]])
     c = Matrix([[3, x, 3], [y, 3, z], [x, y, z]])
