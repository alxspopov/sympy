"""
There are two types of functions:
1) defined function like exp or sin that has a name and body
   (in the sense that function can be evaluated).
    e = exp
2) undefined function with a name but no body. Undefined
   functions can be defined using a Function class as follows:
       f = Function('f')
   (the result will be a Function instance)
3) this isn't implemented yet: anonymous function or lambda function that has
   no name but has body with dummy variables. Examples of anonymous function
   creation:
       f = Lambda(x, exp(x)*x)
       f = Lambda(exp(x)*x) # free symbols of expr define the number of args
       f = Lambda(exp(x)*x)  # free symbols in the expression define the number
                             # of arguments
       f = exp * Lambda(x,x)
4) isn't implemented yet: composition of functions, like (sin+cos)(x), this
   works in sympy core, but needs to be ported back to SymPy.

    Examples
    ========

    >>> import sympy
    >>> f = sympy.Function("f")
    >>> from sympy.abc import x
    >>> f(x)
    f(x)
    >>> print sympy.srepr(f(x).func)
    Function('f')
    >>> f(x).args
    (x,)

"""
from core import BasicMeta, C
from assumptions import ManagedProperties
from basic import Basic
from singleton import S
from sympify import sympify
from expr import Expr, AtomicExpr
from decorators import _sympifyit, deprecated
from compatibility import iterable,is_sequence
from cache import cacheit
from numbers import Rational, Float
from add import Add

from sympy.core.containers import Tuple, Dict
from sympy.core.logic import fuzzy_and
from sympy.utilities import default_sort_key
from sympy.utilities.iterables import uniq

from sympy import mpmath
import sympy.mpmath.libmp as mlib

def _coeff_isneg(a):
    """Return True if the leading Number is negative.

    Examples
    ========

    >>> from sympy.core.function import _coeff_isneg
    >>> from sympy import S, Symbol, oo, pi
    >>> _coeff_isneg(-3*pi)
    True
    >>> _coeff_isneg(S(3))
    False
    >>> _coeff_isneg(-oo)
    True
    >>> _coeff_isneg(Symbol('n', negative=True)) # coeff is 1
    False

    """

    if a.is_Mul:
        a = a.args[0]
    return a.is_Number and a.is_negative

class PoleError(Exception):
    pass

class ArgumentIndexError(ValueError):
    def __str__(self):
        return ("Invalid operation with argument number %s for Function %s" %
                        (self.args[1], self.args[0]))

class FunctionClass(ManagedProperties):
    """
    Base class for function classes. FunctionClass is a subclass of type.

    Use Function('<function name>' [ , signature ]) to create
    undefined function classes.
    """
    __metaclass__ = BasicMeta

    _new = type.__new__

    def __repr__(cls):
        return cls.__name__

    @deprecated
    def __contains__(self, obj):
        return (self == obj)


class Application(Basic):
    """
    Base class for applied functions.

    Instances of Application represent the result of applying an application of
    any type to any object.
    """
    __metaclass__ = FunctionClass
    __slots__ = []

    is_Function = True

    nargs = None

    @cacheit
    def __new__(cls, *args, **options):
        args = map(sympify, args)
        evaluate = options.pop('evaluate', True)
        if options:
            raise ValueError("Unknown options: %s" % options)

        if evaluate:
            evaluated = cls.eval(*args)
            if evaluated is not None:
                return evaluated
        return super(Application, cls).__new__(cls, *args)

    @classmethod
    def eval(cls, *args):
        """
        Returns a canonical form of cls applied to arguments args.

        The eval() method is called when the class cls is about to be
        instantiated and it should return either some simplified instance
        (possible of some other class), or if the class cls should be
        unmodified, return None.

        Examples of eval() for the function "sign"
        ---------------------------------------------

        @classmethod
        def eval(cls, arg):
            if arg is S.NaN:
                return S.NaN
            if arg is S.Zero: return S.Zero
            if arg.is_positive: return S.One
            if arg.is_negative: return S.NegativeOne
            if isinstance(arg, C.Mul):
                coeff, terms = arg.as_coeff_Mul(rational=True)
                if coeff is not S.One:
                    return cls(coeff) * cls(terms)

        """
        return

    @property
    def func(self):
        return self.__class__

    def _eval_subs(self, old, new):
        if (old.is_Function and new.is_Function and
            old == self.func and
            (self.nargs == new.nargs or not new.nargs or
             isinstance(new.nargs, tuple) and self.nargs in new.nargs)):
            return new(*self.args)

    @deprecated
    def __contains__(self, obj):
        if self.func == obj:
            return True
        return super(Application, self).__contains__(obj)


class Function(Application, Expr):
    """Base class for applied mathematical functions.

    It also serves as a constructor for undefined function classes.

    Examples
    ========

    First example shows how to use Function as a constructor for undefined
    function classes:

    >>> from sympy import Function, Symbol
    >>> x = Symbol('x')
    >>> f = Function('f')
    >>> g = Function('g')(x)
    >>> f
    f
    >>> f(x)
    f(x)
    >>> g
    g(x)
    >>> f(x).diff(x)
    Derivative(f(x), x)
    >>> g.diff(x)
    Derivative(g(x), x)

    In the following example Function is used as a base class for
    ``my_func`` that represents a mathematical function *my_func*. Suppose
    that it is well known, that *my_func(0)* is *1* and *my_func* at infinity
    goes to *0*, so we want those two simplifications to occur automatically.
    Suppose also that *my_func(x)* is real exactly when *x* is real. Here is
    an implementation that honours those requirements:

    >>> from sympy import Function, S, oo, I, sin
    >>> class my_func(Function):
    ...
    ...     nargs = 1
    ...
    ...     @classmethod
    ...     def eval(cls, x):
    ...         if x.is_Number:
    ...             if x is S.Zero:
    ...                 return S.One
    ...             elif x is S.Infinity:
    ...                 return S.Zero
    ...
    ...     def _eval_is_real(self):
    ...         return self.args[0].is_real
    ...
    >>> x = S('x')
    >>> my_func(0) + sin(0)
    1
    >>> my_func(oo)
    0
    >>> my_func(3.54).n() # Not yet implemented for my_func.
    my_func(3.54)
    >>> my_func(I).is_real
    False

    In order for ``my_func`` to become useful, several other methods would
    need to be implemented. See source code of some of the already
    implemented functions for more complete examples.

    """

    @property
    def _diff_wrt(self):
        """Allow derivatives wrt functions.

        Examples
        ========

        >>> from sympy import Function, Symbol
        >>> f = Function('f')
        >>> x = Symbol('x')
        >>> f(x)._diff_wrt
        True

        """
        return True

    @cacheit
    def __new__(cls, *args, **options):
        # Handle calls like Function('f')
        if cls is Function:
            return UndefinedFunction(*args)

        if cls.nargs is not None:
            if isinstance(cls.nargs, tuple):
                nargs = cls.nargs
            else:
                nargs = (cls.nargs,)

            n = len(args)

            if n not in nargs:
                # XXX: exception message must be in exactly this format to make
                # it work with NumPy's functions like vectorize(). The ideal
                # solution would be just to attach metadata to the exception
                # and change NumPy to take advantage of this.
                temp = ('%(name)s takes exactly %(args)s '
                       'argument%(plural)s (%(given)s given)')
                raise TypeError(temp %
                    {
                    'name': cls,
                    'args': cls.nargs,
                    'plural': 's'*(n != 1),
                    'given': n})

        evaluate = options.get('evaluate', True)
        result = super(Function, cls).__new__(cls, *args, **options)
        if not evaluate or not isinstance(result, cls):
            return result

        pr = max(cls._should_evalf(a) for a in result.args)
        pr2 = min(cls._should_evalf(a) for a in result.args)
        if pr2 > 0:
            return result.evalf(mlib.libmpf.prec_to_dps(pr))
        return result

    @classmethod
    def _should_evalf(cls, arg):
        """
        Decide if the function should automatically evalf().

        By default (in this implementation), this happens if (and only if) the
        ARG is a floating point number.
        This function is used by __new__.
        """
        if arg.is_Float:
            return arg._prec
        if not arg.is_Add:
            return -1
        re, im = arg.as_real_imag()
        l = [a._prec for a in [re, im] if a.is_Float]
        l.append(-1)
        return max(l)

    @classmethod
    def class_key(cls):
        funcs = {
            'exp': 10,
            'log': 11,
            'sin': 20,
            'cos': 21,
            'tan': 22,
            'cot': 23,
            'sinh': 30,
            'cosh': 31,
            'tanh': 32,
            'coth': 33,
            'conjugate': 40,
            're': 41,
            'im': 42,
            'arg': 43,
        }
        name = cls.__name__

        try:
            i = funcs[name]
        except KeyError:
            nargs = cls.nargs

            i = 0 if nargs is None else 10000

        return 4, i, name


    @property
    def is_commutative(self):
        """
        Returns whether the functon is commutative.
        """
        if all(getattr(t, 'is_commutative') for t in self.args):
            return True
        else:
            return False

    def _eval_evalf(self, prec):
        # Lookup mpmath function based on name
        fname = self.func.__name__
        try:
            if not hasattr(mpmath, fname):
                from sympy.utilities.lambdify import MPMATH_TRANSLATIONS
                fname = MPMATH_TRANSLATIONS[fname]
            func = getattr(mpmath, fname)
        except (AttributeError, KeyError):
            try:
                return C.Float(self._imp_(*self.args), prec)
            except (AttributeError, TypeError):
                return

        # Convert all args to mpf or mpc
        # Convert the arguments to *higher* precision than requested for the
        # final result.
        # XXX + 5 is a guess, it is similar to what is used in evalf.py. Should
        #     we be more intelligent about it?
        try:
            args = [arg._to_mpmath(prec + 5) for arg in self.args]
        except ValueError:
            return

        # Set mpmath precision and apply. Make sure precision is restored
        # afterwards
        orig = mpmath.mp.prec
        try:
            mpmath.mp.prec = prec
            v = func(*args)
        finally:
            mpmath.mp.prec = orig

        return Expr._from_mpmath(v, prec)

    def _eval_derivative(self, s):
        # f(x).diff(s) -> x.diff(s) * f.fdiff(1)(s)
        i = 0
        l = []
        for a in self.args:
            i += 1
            da = a.diff(s)
            if da is S.Zero:
                continue
            try:
                df = self.fdiff(i)
            except ArgumentIndexError:
                df = Function.fdiff(self, i)
            l.append(df * da)
        return Add(*l)

    def _eval_is_commutative(self):
        return fuzzy_and(a.is_commutative for a in self.args)

    def as_base_exp(self):
        """
        Returns the method as the 2-tuple (base, exponent).
        """
        return self, S.One

    def _eval_aseries(self, n, args0, x, logx):
        """
        Compute an asymptotic expansion around args0, in terms of self.args.
        This function is only used internally by _eval_nseries and should not
        be called directly; derived classes can overwrite this to implement
        asymptotic expansions.
        """
        from sympy.utilities.misc import filldedent
        raise PoleError(filldedent('''
            Asymptotic expansion of %s around %s is
            not implemented.''' % (type(self), args0)))

    def _eval_nseries(self, x, n, logx):
        """
        This function does compute series for multivariate functions,
        but the expansion is always in terms of *one* variable.
        Examples
        ========

        >>> from sympy import atan2, O
        >>> from sympy.abc import x, y
        >>> atan2(x, y).series(x, n=2)
        atan2(0, y) + x/y + O(x**2)
        >>> atan2(x, y).series(y, n=2)
        -y/x + atan2(x, 0) + O(y**2)

        This function also computes asymptotic expansions, if necessary
        and possible:

        >>> from sympy import loggamma
        >>> loggamma(1/x)._eval_nseries(x,0,None)
        -1/x - log(x)/x + log(x)/2 + O(1)

        """
        if self.func.nargs is None:
            from sympy.utilities.misc import filldedent
            raise NotImplementedError(filldedent('''
                series for user-defined functions are not
                supported.'''))
        args = self.args
        args0 = [t.limit(x, 0) for t in args]
        if any(t.is_bounded == False for t in args0):
            from sympy import oo, zoo, nan
            # XXX could use t.as_leading_term(x) here but it's a little
            # slower
            a = [t.compute_leading_term(x, logx=logx) for t in args]
            a0 = [t.limit(x, 0) for t in a]
            if any ([t.has(oo, -oo, zoo, nan) for t in a0]):
                return self._eval_aseries(n, args0, x, logx
                                          )._eval_nseries(x, n, logx)
            # Careful: the argument goes to oo, but only logarithmically so. We
            # are supposed to do a power series expansion "around the
            # logarithmic term". e.g.
            #      f(1+x+log(x))
            #     -> f(1+logx) + x*f'(1+logx) + O(x**2)
            # where 'logx' is given in the argument
            a = [t._eval_nseries(x, n, logx) for t in args]
            z = [r - r0 for (r, r0) in zip(a, a0)]
            p = [Dummy() for t in z]
            q = []
            v = None
            for ai, zi, pi in zip(a0, z, p):
                if zi.has(x):
                    if v is not None:
                        raise NotImplementedError
                    q.append(ai + pi)
                    v = pi
                else:
                    q.append(ai)
            e1 = self.func(*q)
            if v is None:
                return e1
            s = e1._eval_nseries(v, n, logx)
            o = s.getO()
            s = s.removeO()
            s = s.subs(v, zi).expand() + C.Order(o.expr.subs(v, zi), x)
            return s
        if (self.func.nargs == 1 and args0[0]) or self.func.nargs > 1:
            e = self
            e1 = e.expand()
            if e == e1:
                #for example when e = sin(x+1) or e = sin(cos(x))
                #let's try the general algorithm
                term = e.subs(x, S.Zero)
                if term.is_bounded is False or term is S.NaN:
                    raise PoleError("Cannot expand %s around 0" % (self))
                series = term
                fact = S.One
                for i in range(n-1):
                    i += 1
                    fact *= Rational(i)
                    e = e.diff(x)
                    subs = e.subs(x, S.Zero)
                    if subs is S.NaN:
                        # try to evaluate a limit if we have to
                        subs = e.limit(x, S.Zero)
                    if subs.is_bounded is False:
                        raise PoleError("Cannot expand %s around 0" % (self))
                    term = subs*(x**i)/fact
                    term = term.expand()
                    series += term
                return series + C.Order(x**n, x)
            return e1.nseries(x, n=n, logx=logx)
        arg = self.args[0]
        l = []
        g = None
        for i in xrange(n+2):
            g = self.taylor_term(i, arg, g)
            g = g.nseries(x, n=n, logx=logx)
            l.append(g)
        return Add(*l) + C.Order(x**n, x)

    def _eval_expand_complex(self, deep=True, **hints):
        if deep:
            func = self.func(*[a._eval_expand_complex(deep, **hints) for a in
                               self.args])
        else:
            func = self
        return C.re(func) + S.ImaginaryUnit * C.im(func)

    def _eval_rewrite(self, pattern, rule, **hints):
        if hints.get('deep', False):
            args = [a._eval_rewrite(pattern, rule, **hints) for a in self.args]
        else:
            args = self.args

        if pattern is None or isinstance(self.func, pattern):
            if hasattr(self, rule):
                rewritten = getattr(self, rule)(*args)

                if rewritten is not None:
                    return rewritten

        return self.func(*args)

    def fdiff(self, argindex=1):
        """
        Returns the first derivative of the function.
        """
        if self.nargs is not None:
            if isinstance(self.nargs, tuple):
                nargs = self.nargs[-1]
            else:
                nargs = self.nargs
            if not (1<=argindex<=nargs):
                raise ArgumentIndexError(self, argindex)
        if not self.args[argindex-1].is_Symbol:
            # See issue 1525 and issue 1620 and issue 2501
            arg_dummy = C.Dummy('xi_%i' % argindex)
            return Subs(Derivative(
                self.subs(self.args[argindex-1], arg_dummy),
                arg_dummy), arg_dummy, self.args[argindex-1])
        return Derivative(self,self.args[argindex-1],evaluate=False)

    def _eval_as_leading_term(self, x):
        """Stub that should be overridden by new Functions to return
        the first non-zero term in a series if ever an x-dependent
        argument whose leading term vanishes as x -> 0 might be encountered.
        See, for example, cos._eval_as_leading_term.
        """
        args = [a.as_leading_term(x) for a in self.args]
        o = C.Order(1, x)
        if any(x in a.free_symbols and o.contains(a) for a in args):
            # Whereas x and any finite number are contained in O(1, x),
            # expressions like 1/x are not. If any arg simplified to a
            # vanishing expression as x -> 0 (like x or x**2, but not
            # 3, 1/x, etc...) then the _eval_as_leading_term is needed
            # to supply the first non-zero term of the series,
            #
            # e.g. expression    leading term
            #      ----------    ------------
            #      cos(1/x)      cos(1/x)
            #      cos(cos(x))   cos(1)
            #      cos(x)        1        <- _eval_as_leading_term needed
            #      sin(x)        x        <- _eval_as_leading_term needed
            #
            raise NotImplementedError(
                '%s has no _eval_as_leading_term routine' % self.func)
        else:
            return self.func(*args)

    @classmethod
    def taylor_term(cls, n, x, *previous_terms):
        """General method for the taylor term.

        This method is slow, because it differentiates n-times. Subclasses can
        redefine it to make it faster by using the "previous_terms".
        """
        x = sympify(x)
        return cls(x).diff(x, n).subs(x, 0) * x**n / C.factorial(n)


class AppliedUndef(Function):
    """
    Base class for expressions resulting from the application of an undefined
    function.
    """
    def __new__(cls, *args, **options):
        args = map(sympify, args)
        result = super(AppliedUndef, cls).__new__(cls, *args, **options)
        result.nargs = len(args)
        return result

class UndefinedFunction(FunctionClass):
    """
    The (meta)class of undefined functions.
    """
    def __new__(mcl, name):
        return BasicMeta.__new__(mcl, name, (AppliedUndef,), {})


class WildFunction(Function, AtomicExpr):
    """
    WildFunction() matches any expression but another WildFunction()
    XXX is this as intended, does it work ?
    """

    nargs = 1

    def __new__(cls, name, **assumptions):
        obj = Function.__new__(cls, name, **assumptions)
        obj.name = name
        return obj

    def matches(self, expr, repl_dict={}):
        if self.nargs is not None:
            if not hasattr(expr,'nargs') or self.nargs != expr.nargs:
                return None
        repl_dict = repl_dict.copy()
        repl_dict[self] = expr
        return repl_dict

    @property
    def is_number(self):
        return False

class Derivative(Expr):
    """
    Carries out differentiation of the given expression with respect to symbols.

    expr must define ._eval_derivative(symbol) method that returns
    the differentiation result. This function only needs to consider the
    non-trivial case where expr contains symbol and it should call the diff()
    method internally (not _eval_derivative); Derivative should be the only
    one to call _eval_derivative.

    Ordering of variables:

    If evaluate is set to True and the expression can not be evaluated, the
    list of differentiation symbols will be sorted, that is, the expression is
    assumed to have continuous derivatives up to the order asked. This sorting
    assumes that derivatives wrt Symbols commute, derivatives wrt non-Symbols
    commute, but Symbol and non-Symbol derivatives don't commute with each
    other.

    Derivative wrt non-Symbols:

    This class also allows derivatives wrt non-Symbols that have _diff_wrt
    set to True, such as Function and Derivative. When a derivative wrt a non-
    Symbol is attempted, the non-Symbol is temporarily converted to a Symbol
    while the differentiation is performed.

    Note that this may seem strange, that Derivative allows things like
    f(g(x)).diff(g(x)), or even f(cos(x)).diff(cos(x)).  The motivation for
    allowing this syntax is to make it easier to work with variational calculus
    (i.e., the Euler-Lagrange method).  The best way to understand this is that
    the action of derivative with respect to a non-Symbol is defined by the
    above description:  the object is substituted for a Symbol and the
    derivative is taken with respect to that.  This action is only allowed for
    objects for which this can be done unambiguously, for example Function and
    Derivative objects.  Note that this leads to what may appear to be
    mathematically inconsistent results.  For example::

        >>> from sympy import cos, sin, sqrt
        >>> from sympy.abc import x
        >>> (2*cos(x)).diff(cos(x))
        2
        >>> (2*sqrt(1 - sin(x)**2)).diff(cos(x))
        0

    This appears wrong because in fact 2*cos(x) and 2*sqrt(1 - sin(x)**2) are
    identically equal.  However this is the wrong way to think of this.  Think
    of it instead as if we have something like this::

        >>> from sympy.abc import c, s
        >>> def F(u):
        ...     return 2*u
        ...
        >>> def G(u):
        ...     return 2*sqrt(1 - u**2)
        ...
        >>> F(cos(x))
        2*cos(x)
        >>> G(sin(x))
        2*sqrt(-sin(x)**2 + 1)
        >>> F(c).diff(c)
        2
        >>> F(c).diff(c)
        2
        >>> G(s).diff(c)
        0
        >>> G(sin(x)).diff(cos(x))
        0

    Here, the Symbols c and s act just like the functions cos(x) and sin(x),
    respectively. Think of 2*cos(x) as f(c).subs(c, cos(x)) (or f(c) *at*
    c = cos(x)) and 2*sqrt(1 - sin(x)**2) as g(s).subs(s, sin(x)) (or g(s) *at*
    s = sin(x)), where f(u) == 2*u and g(u) == 2*sqrt(1 - u**2).  Here, we
    define the function first and evaluate it at the function, but we can
    actually unambiguously do this in reverse in SymPy, because
    expr.subs(Function, Symbol) is well-defined:  just structurally replace the
    function everywhere it appears in the expression.

    This is actually the same notational convenience used in the Euler-Lagrange
    method when one says F(t, f(t), f'(t)).diff(f(t)).  What is actually meant
    is that the expression in question is represented by some F(t, u, v) at
    u = f(t) and v = f'(t), and F(t, f(t), f'(t)).diff(f(t)) simply means
    F(t, u, v).diff(u) at u = f(t).

    We do not allow to take derivative with respect to expressions where this
    is not so well defined.  For example, we do not allow expr.diff(x*y)
    because there are multiple ways of structurally defining where x*y appears
    in an expression, some of which may surprise the reader (for example, a
    very strict definition would have that (x*y*z).diff(x*y) == 0).

        >>> from sympy.abc import x, y, z
        >>> (x*y*z).diff(x*y)
        Traceback (most recent call last):
        ...
        ValueError: Can't differentiate wrt the variable: x*y, 1

    Note that this definition also fits in nicely with the definition of the
    chain rule.  Note how the chain rule in SymPy is defined using unevaluated
    Subs objects::

        >>> from sympy import symbols, Function
        >>> f, g = symbols('f g', cls=Function)
        >>> f(2*g(x)).diff(x)
        2*Derivative(g(x), x)*Subs(Derivative(f(_xi_1), _xi_1), (_xi_1,), (2*g(x),))
        >>> f(g(x)).diff(x)
        Derivative(g(x), x)*Subs(Derivative(f(_xi_1), _xi_1), (_xi_1,), (g(x),))

    Finally, note that, to be consistent with variational calculus, and to
    ensure that the definition of substituting a Function for a Symbol in an
    expression is well-defined, derivatives of functions are assumed to not be
    related to the function.  In other words, we have::

        >>> from sympy import diff
        >>> diff(f(x), x).diff(f(x))
        0

    The same is actually true for derivatives of different orders::

        >>> diff(f(x), x, 2).diff(diff(f(x), x, 1))
        0
        >>> diff(f(x), x, 1).diff(diff(f(x), x, 2))
        0

    Note, any class can allow derivatives to be taken with respect to itself.
    See the docstring of Expr._diff_wrt.

    Examples
    ========

    Some basic examples:

        >>> from sympy import Derivative, Symbol, Function
        >>> f = Function('f')
        >>> g = Function('g')
        >>> x = Symbol('x')
        >>> y = Symbol('y')

        >>> Derivative(x**2, x, evaluate=True)
        2*x
        >>> Derivative(Derivative(f(x,y), x), y)
        Derivative(f(x, y), x, y)
        >>> Derivative(f(x), x, 3)
        Derivative(f(x), x, x, x)
        >>> Derivative(f(x, y), y, x, evaluate=True)
        Derivative(f(x, y), x, y)

    Now some derivatives wrt functions:

        >>> Derivative(f(x)**2, f(x), evaluate=True)
        2*f(x)
        >>> Derivative(f(g(x)), x, evaluate=True)
        Derivative(g(x), x)*Subs(Derivative(f(_xi_1), _xi_1), (_xi_1,), (g(x),))
    """

    is_Derivative   = True

    @property
    def _diff_wrt(self):
        """Allow derivatives wrt Derivatives if it contains a function.

        Examples
        ========

            >>> from sympy import Function, Symbol, Derivative
            >>> f = Function('f')
            >>> x = Symbol('x')
            >>> Derivative(f(x),x)._diff_wrt
            True
            >>> Derivative(x**2,x)._diff_wrt
            False
        """
        if self.expr.is_Function:
            return True
        else:
            return False

    def __new__(cls, expr, *variables, **assumptions):
        expr = sympify(expr)

        # There are no variables, we differentiate wrt all of the free symbols
        # in expr.
        if not variables:
            variables = expr.free_symbols
            if len(variables) != 1:
                from sympy.utilities.misc import filldedent
                raise ValueError(filldedent('''
                    Since there is more than one variable in the
                    expression, the variable(s) of differentiation
                    must be supplied to differentiate %s''' % expr))

        # Standardize the variables by sympifying them and making appending a
        # count of 1 if there is only one variable: diff(e,x)->diff(e,x,1).
        variables = list(sympify(variables))
        if not variables[-1].is_Integer or len(variables) == 1:
            variables.append(S.One)

        # Split the list of variables into a list of the variables we are diff
        # wrt, where each element of the list has the form (s, count) where
        # s is the entity to diff wrt and count is the order of the
        # derivative.
        variable_count = []
        all_zero = True
        i = 0
        while i < len(variables) - 1: # process up to final Integer
            v, count = variables[i: i+2]
            iwas = i
            if v._diff_wrt:
                # We need to test the more specific case of count being an
                # Integer first.
                if count.is_Integer:
                    count = int(count)
                    i += 2
                elif count._diff_wrt:
                    count = 1
                    i += 1

            if i == iwas: # didn't get an update because of bad input
                from sympy.utilities.misc import filldedent
                raise ValueError(filldedent('''
                Can\'t differentiate wrt the variable: %s, %s''' % (v, count)))

            if all_zero and not count == 0:
                all_zero = False

            if count:
                variable_count.append((v, count))

        # We make a special case for 0th derivative, because there is no
        # good way to unambiguously print this.
        if all_zero:
            return expr

        # Pop evaluate because it is not really an assumption and we will need
        # to track use it carefully below.
        evaluate = assumptions.pop('evaluate', False)

        # Look for a quick exit if there are symbols that don't appear in
        # expression at all. Note, this cannnot check non-symbols like
        # functions and Derivatives as those can be created by intermediate
        # derivatives.
        if evaluate:
            symbol_set = set(sc[0] for sc in variable_count if sc[0].is_Symbol)
            if symbol_set.difference(expr.free_symbols):
                return S.Zero

        # We make a generator so as to only generate a variable when necessary.
        # If a high order of derivative is requested and the expr becomes 0
        # after a few differentiations, then we won't need the other variables.
        variablegen = (v for v, count in variable_count for i in xrange(count))

        # If we can't compute the derivative of expr (but we wanted to) and
        # expr is itself not a Derivative, finish building an unevaluated
        # derivative class by calling Expr.__new__.
        if (not (hasattr(expr, '_eval_derivative') and evaluate) and
           (not isinstance(expr, Derivative))):
            variables = list(variablegen)
            # If we wanted to evaluate, we sort the variables into standard
            # order for later comparisons. This is too agressive if evaluate
            # is False, so we don't do it in that case.
            if evaluate:
                #TODO: check if assumption of discontinuous derivatives exist
                variables = cls._sort_variables(variables)
            # Here we *don't* need to reinject evaluate into assumptions
            # because we are done with it and it is not an assumption that
            # Expr knows about.
            obj = Expr.__new__(cls, expr, *variables, **assumptions)
            return obj

        # Compute the derivative now by repeatedly calling the
        # _eval_derivative method of expr for each variable. When this method
        # returns None, the derivative couldn't be computed wrt that variable
        # and we save the variable for later.
        unhandled_variables = []

        # Once we encouter a non_symbol that is unhandled, we stop taking
        # derivatives entirely. This is because derivatives wrt functions
        # don't commute with derivatives wrt symbols and we can't safely
        # continue.
        unhandled_non_symbol = False
        for v in variablegen:
            is_symbol = v.is_Symbol

            if unhandled_non_symbol:
                obj = None
            else:
                if not is_symbol:
                    new_v = C.Dummy('xi_%i' % i)
                    expr = expr.subs(v, new_v)
                    old_v = v
                    v = new_v
                obj = expr._eval_derivative(v)
                if not is_symbol:
                    if obj is not None:
                        obj = obj.subs(v, old_v)
                    v = old_v

            if obj is None:
                unhandled_variables.append(v)
                if not is_symbol:
                    unhandled_non_symbol = True
            elif obj is S.Zero:
                return S.Zero
            else:
                expr = obj

        if unhandled_variables:
            unhandled_variables = cls._sort_variables(unhandled_variables)
            expr = Expr.__new__(cls, expr, *unhandled_variables, **assumptions)
        else:
            # We got a Derivative at the end of it all, and we rebuild it by
            # sorting its variables.
            if isinstance(expr, Derivative):
                expr = Derivative(
                    expr.args[0], *cls._sort_variables(expr.args[1:])
                )

        return expr

    @classmethod
    def _sort_variables(cls, vars):
        """Sort variables, but disallow sorting of non-symbols.

        When taking derivatives, the following rules usually hold:

        * Derivative wrt different symbols commute.
        * Derivative wrt different non-symbols commute.
        * Derivatives wrt symbols and non-symbols dont' commute.

        Examples
        --------

        >>> from sympy import Derivative, Function, symbols
        >>> vsort = Derivative._sort_variables
        >>> x, y, z = symbols('x y z')
        >>> f, g, h = symbols('f g h', cls=Function)

        >>> vsort((x,y,z))
        [x, y, z]

        >>> vsort((h(x),g(x),f(x)))
        [f(x), g(x), h(x)]

        >>> vsort((z,y,x,h(x),g(x),f(x)))
        [x, y, z, f(x), g(x), h(x)]

        >>> vsort((x,f(x),y,f(y)))
        [x, f(x), y, f(y)]

        >>> vsort((y,x,g(x),f(x),z,h(x),y,x))
        [x, y, f(x), g(x), z, h(x), x, y]

        >>> vsort((z,y,f(x),x,f(x),g(x)))
        [y, z, f(x), x, f(x), g(x)]

        >>> vsort((z,y,f(x),x,f(x),g(x),z,z,y,x))
        [y, z, f(x), x, f(x), g(x), x, y, z, z]
        """

        sorted_vars = []
        symbol_part = []
        non_symbol_part = []
        for v in vars:
            if not v.is_Symbol:
                if len(symbol_part) > 0:
                    sorted_vars.extend(sorted(symbol_part,
                                              key=default_sort_key))
                    symbol_part = []
                non_symbol_part.append(v)
            else:
                if len(non_symbol_part) > 0:
                    sorted_vars.extend(sorted(non_symbol_part,
                                              key=default_sort_key))
                    non_symbol_part = []
                symbol_part.append(v)
        if len(non_symbol_part) > 0:
            sorted_vars.extend(sorted(non_symbol_part,
                                      key=default_sort_key))
        if len(symbol_part) > 0:
            sorted_vars.extend(sorted(symbol_part,
                                      key=default_sort_key))
        return sorted_vars

    def _eval_is_commutative(self):
        return self.expr.is_commutative

    def _eval_derivative(self, v):
        # If the variable s we are diff wrt is not in self.variables, we
        # assume that we might be able to take the derivative.
        if v not in self.variables:
            obj = self.expr.diff(v)
            if obj is S.Zero:
                return S.Zero
            if isinstance(obj, Derivative):
                return Derivative(obj.expr, *(self.variables + obj.variables))
            # The derivative wrt s could have simplified things such that the
            # derivative wrt things in self.variables can now be done. Thus,
            # we set evaluate=True to see if there are any other derivatives
            # that can be done. The most common case is when obj is a simple
            # number so that the derivative wrt anything else will vanish.
            return Derivative(obj, *self.variables, **{'evaluate': True})
        # In this case s was in self.variables so the derivatve wrt s has
        # already been attempted and was not computed, either because it
        # couldn't be or evaluate=False originally.
        return Derivative(self.expr, *(self.variables + (v, )),
                          **{'evaluate': False})

    def doit(self, **hints):
        expr = self.expr
        if hints.get('deep', True):
            expr = expr.doit(**hints)
        hints['evaluate'] = True
        return Derivative(expr, *self.variables, **hints)

    @_sympifyit('z0', NotImplementedError)
    def doit_numerically(self, z0):
        """
        Evaluate the derivative at z numerically.

        When we can represent derivatives at a point, this should be folded
        into the normal evalf. For now, we need a special method.
        """
        from sympy import mpmath
        from sympy.core.expr import Expr
        if len(self.free_symbols) != 1 or len(self.variables) != 1:
            raise NotImplementedError('partials and higher order derivatives')
        z = list(self.free_symbols)[0]
        def eval(x):
            f0 = self.expr.subs(z, Expr._from_mpmath(x, prec=mpmath.mp.prec))
            f0 = f0.evalf(mlib.libmpf.prec_to_dps(mpmath.mp.prec))
            return f0._to_mpmath(mpmath.mp.prec)
        return Expr._from_mpmath(mpmath.diff(eval,
                                             z0._to_mpmath(mpmath.mp.prec)),
                                 mpmath.mp.prec)

    @property
    def expr(self):
        return self._args[0]

    @property
    def variables(self):
        return self._args[1:]

    @property
    def free_symbols(self):
        return self.expr.free_symbols

    def _eval_subs(self, old, new):
        if old in self.variables and not new.is_Symbol:
            # Issue 1620
            return Subs(self, old, new)
        return Derivative(*map(lambda x: x._subs(old, new), self.args))

    def _eval_lseries(self, x):
        dx = self.args[1:]
        for term in self.args[0].lseries(x):
            yield Derivative(term, *dx)

    def _eval_nseries(self, x, n, logx):
        arg = self.args[0].nseries(x, n=n, logx=logx)
        o = arg.getO()
        dx = self.args[1:]
        rv = [Derivative(a, *dx) for a in Add.make_args(arg.removeO())]
        if o:
            rv.append(o/x)
        return Add(*rv)

    def _eval_as_leading_term(self, x):
        return self.args[0].as_leading_term(x)

class Lambda(Expr):
    """
    Lambda(x, expr) represents a lambda function similar to Python's
    'lambda x: expr'. A function of several variables is written as
    Lambda((x, y, ...), expr).

    A simple example:

    >>> from sympy import Lambda
    >>> from sympy.abc import x
    >>> f = Lambda(x, x**2)
    >>> f(4)
    16

    For multivariate functions, use:

    >>> from sympy.abc import y, z, t
    >>> f2 = Lambda((x, y, z, t), x + y**z + t**z)
    >>> f2(1, 2, 3, 4)
    73

    A handy shortcut for lots of arguments:

    >>> p = x, y, z
    >>> f = Lambda(p, x + y*z)
    >>> f(*p)
    x + y*z

    """
    is_Function = True
    __slots__ = []

    def __new__(cls, variables, expr):
        try:
            variables = Tuple(*variables)
        except TypeError:
            variables = Tuple(variables)
        if len(variables) == 1 and variables[0] == expr:
            return S.IdentityFunction

        #use dummy variables internally, just to be sure
        new_variables = [C.Dummy(arg.name) for arg in variables]
        expr = sympify(expr).xreplace(dict(zip(variables, new_variables)))

        obj = Expr.__new__(cls, Tuple(*new_variables), expr)
        return obj

    @property
    def variables(self):
        """The variables used in the internal representation of the function"""
        return self._args[0]

    @property
    def expr(self):
        """The return value of the function"""
        return self._args[1]

    @property
    def free_symbols(self):
        return self.expr.free_symbols - set(self.variables)

    @property
    def nargs(self):
        """The number of arguments that this function takes"""
        return len(self._args[0])

    def __call__(self, *args):
        if len(args) != self.nargs:
            from sympy.utilities.misc import filldedent
            raise TypeError(filldedent('''
                %s takes %d arguments (%d given)
                ''' % (self, self.nargs, len(args))))
        return self.expr.xreplace(dict(zip(self.variables, args)))

    def __eq__(self, other):
        if not isinstance(other, Lambda):
            return False
        if self.nargs != other.nargs:
            return False

        selfexpr = self.args[1]
        otherexpr = other.args[1]
        otherexpr = otherexpr.xreplace(dict(zip(other.args[0], self.args[0])))
        return selfexpr == otherexpr

    def __ne__(self, other):
        return not(self == other)

    def __hash__(self):
        return super(Lambda, self).__hash__()

    def _hashable_content(self):
        return (self.nargs, ) + tuple(sorted(self.free_symbols))

    @property
    def is_identity(self):
        """Return ``True`` if this ``Lambda`` is an identity function. """
        if len(self.args) == 2:
            return self.args[0] == self.args[1]
        else:
            return None

class Subs(Expr):
    """
    Represents unevaluated substitutions of an expression.

    ``Subs(expr, x, x0)`` receives 3 arguments: an expression, a variable or
    list of distinct variables and a point or list of evaluation points
    corresponding to those variables.

    ``Subs`` objects are generally useful to represent unevaluated derivatives
    calculated at a point.

    The variables may be expressions, but they are subjected to the limitations
    of subs(), so it is usually a good practice to use only symbols for
    variables, since in that case there can be no ambiguity.

    There's no automatic expansion - use the method .doit() to effect all
    possible substitutions of the object and also of objects inside the
    expression.

    When evaluating derivatives at a point that is not a symbol, a Subs object
    is returned. One is also able to calculate derivatives of Subs objects - in
    this case the expression is always expanded (for the unevaluated form, use
    Derivative()).

    A simple example:

    >>> from sympy import Subs, Function, sin
    >>> from sympy.abc import x, y, z
    >>> f = Function('f')
    >>> e = Subs(f(x).diff(x), x, y)
    >>> e.subs(y, 0)
    Subs(Derivative(f(x), x), (x,), (0,))
    >>> e.subs(f, sin).doit()
    cos(y)

    An example with several variables:

    >>> Subs(f(x)*sin(y) + z, (x, y), (0, 1))
    Subs(z + f(x)*sin(y), (x, y), (0, 1))
    >>> _.doit()
    z + f(0)*sin(1)

    """
    def __new__(cls, expr, variables, point, **assumptions):
        from sympy import Symbol
        if not is_sequence(variables, Tuple):
            variables = [variables]
        variables = list(sympify(variables))

        if uniq(variables) != variables:
            repeated = [ v for v in set(variables)
                                    if list(variables).count(v) > 1 ]
            raise ValueError('cannot substitute expressions %s more than '
                             'once.' % repeated)

        point = Tuple(*(point if is_sequence(point, Tuple) else [point]))

        if len(point) != len(variables):
            raise ValueError('Number of point values must be the same as '
                             'the number of variables.')

        expr = sympify(expr)

        # use symbols with names equal to the point value (with preppended _)
        # to give a variable-independent expression
        pre = "_"
        pts = sorted(set(point), key=default_sort_key)
        while 1:
            s_pts = dict([(p, Symbol(pre + str(p))) for p in pts])
            reps = [(v, s_pts[p])
                for v, p in zip(variables, point)]
            # if any underscore-preppended symbol is already a free symbol
            # and is a variable with a different point value, then there
            # is a clash, e.g. _0 clashes in Subs(_0 + _1, (_0, _1), (1, 0))
            # because the new symbol that would be created is _1 but _1
            # is already mapped to 0 so __0 and __1 are used for the new
            # symbols
            if any(r in expr.free_symbols and
                   r in variables and
                   Symbol(pre + str(point[variables.index(r)])) != r
                   for _, r in reps):
                pre += "_"
                continue
            break

        obj = Expr.__new__(cls, expr, Tuple(*variables), point)
        obj._expr = expr.subs(reps)
        return obj

    def _eval_is_commutative(self):
        return self.expr.is_commutative

    def doit(self):
        return self.expr.doit().subs(zip(self.variables, self.point))

    def evalf(self, prec=None, **options):
        if prec is None:
            return self.doit().evalf(**options)
        else:
            return self.doit().evalf(prec, **options)

    n = evalf

    @property
    def variables(self):
        """The variables to be evaluated"""
        return self._args[1]

    @property
    def expr(self):
        """The expression on which the substitution operates"""
        return self._args[0]

    @property
    def point(self):
        """The values for which the variables are to be substituted"""
        return self._args[2]

    @property
    def free_symbols(self):
        return (self.expr.free_symbols - set(self.variables) |
            set(self.point.free_symbols))

    def __eq__(self, other):
        if not isinstance(other, Subs):
            return False
        return self._expr == other._expr

    def __ne__(self, other):
        return not(self == other)

    def __hash__(self):
        return super(Subs, self).__hash__()

    def _hashable_content(self):
        return self._expr

    def _eval_subs(self, old, new):
        if old in self.variables:
            pts = list(self.point.args)
            pts[list(self.variables).index(old)] = new
            return Subs(self.expr, self.variables, pts)

    def _eval_derivative(self, s):
        if s not in self.free_symbols:
            return S.Zero
        return Subs(self.expr.diff(s), self.variables, self.point).doit() \
                + Add(*[ Subs(point.diff(s) * self.expr.diff(arg),
                    self.variables, self.point).doit() for arg,
                    point in zip(self.variables, self.point) ])


def diff(f, *symbols, **kwargs):
    """
    Differentiate f with respect to symbols.

    This is just a wrapper to unify .diff() and the Derivative class; its
    interface is similar to that of integrate().  You can use the same
    shortcuts for multiple variables as with Derivative.  For example,
    diff(f(x), x, x, x) and diff(f(x), x, 3) both return the third derivative
    of f(x).

    You can pass evaluate=False to get an unevaluated Derivative class.  Note
    that if there are 0 symbols (such as diff(f(x), x, 0), then the result will
    be the function (the zeroth derivative), even if evaluate=False.

    Examples
    ========

    >>> from sympy import sin, cos, Function, diff
    >>> from sympy.abc import x, y
    >>> f = Function('f')

    >>> diff(sin(x), x)
    cos(x)
    >>> diff(f(x), x, x, x)
    Derivative(f(x), x, x, x)
    >>> diff(f(x), x, 3)
    Derivative(f(x), x, x, x)
    >>> diff(sin(x)*cos(y), x, 2, y, 2)
    sin(x)*cos(y)

    >>> type(diff(sin(x), x))
    cos
    >>> type(diff(sin(x), x, evaluate=False))
    <class 'sympy.core.function.Derivative'>
    >>> type(diff(sin(x), x, 0))
    sin
    >>> type(diff(sin(x), x, 0, evaluate=False))
    sin

    >>> diff(sin(x))
    cos(x)
    >>> diff(sin(x*y))
    Traceback (most recent call last):
    ...
    ValueError: specify differentiation variables to differentiate sin(x*y)

    Note that ``diff(sin(x))`` syntax is meant only for convenience
    in interactive sessions and should be avoided in library code.

    References
    ==========

    http://documents.wolfram.com/v5/Built-inFunctions/AlgebraicComputation/
           Calculus/D.html

    See Also
    ========

    Derivative

    """
    kwargs.setdefault('evaluate', True)
    return Derivative(f, *symbols, **kwargs)

def expand(e, deep=True, modulus=None, power_base=True, power_exp=True, \
        mul=True, log=True, multinomial=True, basic=True, **hints):
    """
    Expand an expression using methods given as hints.

    Hints evaluated unless explicitly set to False are:
      basic, log, multinomial, mul, power_base, and power_exp
    The following hints are supported but not applied unless set to True:
      complex, func, trig, frac, numer, and denom.

<<<<<<< HEAD
    basic is a generic keyword for methods that want to be expanded
    automatically.  For example, Integral uses expand_basic to expand the
    integrand.  If you want your class expand methods to run automatically and
    they don't fit one of the already automatic methods, wrap it around
    _eval_expand_basic.  Objects may also define their own expand methods,
    which are not run by default.  See the API section below.
=======
    The ``basic`` hint is used for any special rewriting of an object that
    should be done automatically (along with the other hints like ``mul``)
    when expand is called. This is a catch-all hint to handle any sort of
    expansion that may not be described by the existing hint names. To use
    this hint an object should override the ``_eval_expand_basic`` method.
>>>>>>> 6134f163

    If ``deep`` is set to True, things like arguments of functions are
    recursively expanded.  Use ``deep=False`` to only expand on the top
    level.

    If the ``force`` hint is used, assumptions about variables will be ignored
    in making the expansion.

    Also see expand_log, expand_mul, separate, expand_complex, expand_trig,
    and expand_func, which are wrappers around those expansion methods.

    >>> from sympy import cos, exp
    >>> from sympy.abc import x, y, z

    mul - Distributes multiplication over addition:

    >>> (y*(x + z)).expand(mul=True)
    x*y + y*z

    complex - Split an expression into real and imaginary parts:

    >>> (x + y).expand(complex=True)
    re(x) + re(y) + I*im(x) + I*im(y)
    >>> cos(x).expand(complex=True)
    -I*sin(re(x))*sinh(im(x)) + cos(re(x))*cosh(im(x))

    power_exp - Expand addition in exponents into multiplied bases:

    >>> exp(x + y).expand(power_exp=True)
    exp(x)*exp(y)
    >>> (2**(x + y)).expand(power_exp=True)
    2**x*2**y

    power_base - Split powers of multiplied bases if assumptions allow
    or if the ``force`` hint is used:

    >>> ((x*y)**z).expand(power_base=True)
    (x*y)**z
    >>> ((x*y)**z).expand(power_base=True, force=True)
    x**z*y**z
    >>> ((2*y)**z).expand(power_base=True)
    2**z*y**z

    log - Pull out power of an argument as a coefficient and split logs products
    into sums of logs.  Note that these only work if the arguments of the log
    function have the proper assumptions: the arguments must be positive and the
    exponents must be real or else the ``force`` hint must be True:

    >>> from sympy import log, symbols, oo
    >>> log(x**2*y).expand(log=True)
    log(x**2*y)
    >>> log(x**2*y).expand(log=True, force=True)
    2*log(x) + log(y)
    >>> x, y = symbols("x,y", positive=True)
    >>> log(x**2*y).expand(log=True)
    2*log(x) + log(y)

    trig - Do trigonometric expansions:

    >>> cos(x + y).expand(trig=True)
    -sin(x)*sin(y) + cos(x)*cos(y)

    func - Expand other functions:

    >>> from sympy import gamma
    >>> gamma(x + 1).expand(func=True)
    x*gamma(x)

    multinomial - Expand (x + y + ...)**n where n is a positive integer:

    >>> ((x + y + z)**2).expand(multinomial=True)
    x**2 + 2*x*y + 2*x*z + y**2 + 2*y*z + z**2

    You can shut off unwanted methods:

    >>> (exp(x + y)*(x + y)).expand()
    x*exp(x)*exp(y) + y*exp(x)*exp(y)
    >>> (exp(x + y)*(x + y)).expand(power_exp=False)
    x*exp(x + y) + y*exp(x + y)
    >>> (exp(x + y)*(x + y)).expand(mul=False)
    (x + y)*exp(x)*exp(y)

    Use deep=False to only expand on the top level:

    >>> exp(x + exp(x + y)).expand()
    exp(x)*exp(exp(x)*exp(y))
    >>> exp(x + exp(x + y)).expand(deep=False)
    exp(x)*exp(exp(x + y))

    Hints are applied in an arbitrary (but consistent) order. Because of
    this, some hints may prevent expansion by other hints if they are
    applied first. For example, ``mul`` may distribute multiplications and
    prevent ``log`` and ``power_base`` from expanding them. Also, if ``mul``
    is applied before ``multinomial`, the expression might not be fully
    distributed. The solution is to use the various ``expand_hint`` helper
    functions or to use ``hint=False`` to this function to finely control
    which hints are applied. Here are some examples:

    >>> from sympy import expand_log, expand, expand_mul, expand_power_base
    >>> x, y, z = symbols("x,y,z", positive=True)

    >>> expand(log(x*(y + z)))
    log(x*y + x*z)

    Here, we see that ``mul`` was applied before ``log``.  To get the log
    expanded form, either of the following will work::

    >>> expand_log(log(x*(y + z)))
    log(x) + log(y + z)
    >>> expand(log(x*(y + z)), mul=False)
    log(x) + log(y + z)

    A similar thing can happen with the ``power_base`` hint.

    >>> expand((x*(y + z))**x)
    (x*y + x*z)**x

    To get the ``power_base`` expanded form, either of the following will
    work::

    >>> expand((x*(y + z))**x, mul=False)
    x**x*(y + z)**x
    >>> expand_power_base((x*(y + z))**x)
    x**x*(y + z)**x

    >>> expand((x + y)*y/x)
    y + y**2/x

    The parts of a rational expression can be targeted.

    >>> expand((x + y)*y/x/(x + 1), frac=True)
    (x*y + y**2)/(x**2 + x)
    >>> expand((x + y)*y/x/(x + 1), numer=True)
    (x*y + y**2)/(x*(x + 1))
    >>> expand((x + y)*y/x/(x + 1), denom=True)
    y*(x + y)/(x**2 + x)

    API
    ===

    Objects can define their own expand hints by defining
    ``_eval_expand_hint()``.  The function should take the form::

        def _eval_expand_hint(self, deep=True, **hints):
            if deep:
                # Apply _eval_expand_hint() to each element of .args
            else:
                # Only apply the method to the top-level expression
            ...

    (the default value of deep does not matter, as it defaults to ``True`` in
    ``expand()``).  See also the example below.  Objects should define
    ``_eval_expand_hint()`` methods only if hint applies to that specific
    object.  The generic ``_eval_expand_hint()`` method defined in Expr will
    handle the no-op case.

    Each hint should be responsible for expanding that hint only.  In
    particular, this means that any recursion done when deep is ``True``
    should only apply ``_eval_expand_hint()``--not ``expand()``--to the
    arguments of the object.  The object should only call
    ``_eval_expand_hint()`` on its args if deep=True.

    In order for the generic ``Expr._eval_expand_hint()`` methods to work,
    objects must be rebuildable by their args, i.e., ``obj.func(*obj.args) ==
    obj`` must hold.

    Expand methods are passed ``**hints`` so that expand hints may use
    'metahints'--hints that control how different expand methods are applied.
    For example, the ``force=True`` hint above that causes
    ``expand(log=True)`` to ignore assumptions is such a metahint.

    Note that expansion hints should generally be methods that perform some
    kind of 'expansion'.  For hints that simply rewrite an expression, use the
    .rewrite() API.

    Example
    -------

    >>> from sympy import Expr, sympify
    >>> class MyClass(Expr):
    ...     def __new__(cls, *args):
    ...         args = sympify(args)
    ...         return Expr.__new__(cls, *args)
    ...
    ...     def _eval_expand_double(self, deep=True, **hints):
    ...         '''Doubles the args of MyClass.'''
    ...         if deep:
    ...             args = [i._eval_expand_double(deep=deep, **hints) for i
    ...                     in self.args]
    ...         else:
    ...             args = self.args
    ...
    ...         return self.func(*(args + args))
    ...
    >>> a = MyClass(1, 2, MyClass(3, 4))
    >>> a
    MyClass(1, 2, MyClass(3, 4))
    >>> a.expand(double=True)
    MyClass(1, 2, MyClass(3, 4, 3, 4), 1, 2, MyClass(3, 4, 3, 4))
    >>> a.expand(double=True, deep=False)
    MyClass(1, 2, MyClass(3, 4), 1, 2, MyClass(3, 4))

    """
    # don't modify this; modify the Expr.expand method
    hints['power_base'] = power_base
    hints['power_exp'] = power_exp
    hints['mul'] = mul
    hints['log'] = log
    hints['multinomial'] = multinomial
    hints['basic'] = basic
    return sympify(e).expand(deep=deep, modulus=modulus, **hints)

# These are simple wrappers around single hints.
def expand_mul(expr, deep=True):
    """
    Wrapper around expand that only uses the mul hint.  See the expand
    docstring for more information.

    Examples
    ========

    >>> from sympy import symbols, expand_mul, exp, log
    >>> x, y = symbols('x,y', positive=True)
    >>> expand_mul(exp(x+y)*(x+y)*log(x*y**2))
    x*exp(x + y)*log(x*y**2) + y*exp(x + y)*log(x*y**2)

    """
    expr = sympify(expr)
    if not hasattr(expr, "_eval_expand_mul"):
        raise ValueError("%s does not support mul expansion." % expr)
    return expr._eval_expand_mul(deep=deep)

def expand_multinomial(expr, deep=True):
    """
    Wrapper around expand that only uses the multinomial hint.  See the expand
    docstring for more information.

    Examples
    ========

    >>> from sympy import symbols, expand_multinomial, exp
    >>> x, y = symbols('x y', positive=True)
    >>> expand_multinomial((x + exp(x + 1))**2)
    x**2 + 2*x*exp(x + 1) + exp(2*x + 2)

    """
    expr = sympify(expr)
    if not hasattr(expr, "_eval_expand_multinomial"):
        raise ValueError("%s does not support multinomial expansion." % expr)
    return expr._eval_expand_multinomial(deep=deep)

def expand_log(expr, deep=True):
    """
    Wrapper around expand that only uses the log hint.  See the expand
    docstring for more information.

    Examples
    ========

    >>> from sympy import symbols, expand_log, exp, log
    >>> x, y = symbols('x,y', positive=True)
    >>> expand_log(exp(x+y)*(x+y)*log(x*y**2))
    (x + y)*(log(x) + 2*log(y))*exp(x + y)

    """
    expr = sympify(expr)
    if not hasattr(expr, "_eval_expand_log"):
        raise ValueError("%s does not support log expansion." % expr)
    return expr._eval_expand_log(deep=deep)

def expand_func(expr, deep=True):
    """
    Wrapper around expand that only uses the func hint.  See the expand
    docstring for more information.

    Examples
    ========

    >>> from sympy import expand_func, gamma
    >>> from sympy.abc import x
    >>> expand_func(gamma(x + 2))
    x*(x + 1)*gamma(x)

    """
    expr = sympify(expr)
    if not hasattr(expr, "_eval_expand_func"):
        raise ValueError("%s does not support func expansion." % expr)
    return expr._eval_expand_func(deep=deep)

def expand_trig(expr, deep=True):
    """
    Wrapper around expand that only uses the trig hint.  See the expand
    docstring for more information.

    Examples
    ========

    >>> from sympy import expand_trig, sin, cos
    >>> from sympy.abc import x, y
    >>> expand_trig(sin(x+y)*(x+y))
    (x + y)*(sin(x)*cos(y) + sin(y)*cos(x))

    """
    expr = sympify(expr)
    if not hasattr(expr, "_eval_expand_trig"):
        raise ValueError("%s does not support trig expansion." % expr)
    return expr._eval_expand_trig(deep=deep)

def expand_complex(expr, deep=True):
    """
    Wrapper around expand that only uses the complex hint.  See the expand
    docstring for more information.

    Examples
    ========

    >>> from sympy import expand_complex, I, im, re
    >>> from sympy.abc import z
    >>> expand_complex(z**(2*I))
    re(z**(2*I)) + I*im(z**(2*I))

    """
    expr = sympify(expr)
    if not hasattr(expr, "_eval_expand_complex"):
        raise ValueError("%s does not support complex expansion." % expr)
    return expr._eval_expand_complex(deep=deep)

def expand_power_base(expr, deep=True):
    """
    Wrapper around expand that only uses the power_base hint.

    See the expand docstring for more information.

    Examples
    ========

    >>> from sympy import expand_power_base
    >>> from sympy.abc import x, y
    >>> expand_power_base((3*x)**y)
    3**y*x**y
    """
    expr = sympify(expr)
    if not hasattr(expr, "_eval_expand_power_base"):
        raise ValueError("%s does not support power_base expansion." % expr)
    return expr._eval_expand_power_base(deep=deep)


def expand_power_exp(expr, deep=True):
    """
    Wrapper around expand that only uses the power_exp hint.

    See the expand docstring for more information.

    Examples
    ========

    >>> from sympy import expand_power_exp
    >>> from sympy.abc import x, y
    >>> expand_power_exp(x**(y + 2))
    x**2*x**y
    """
    expr = sympify(expr)
    if not hasattr(expr, "_eval_expand_power_exp"):
        raise ValueError("%s does not support power_exp expansion." % expr)
    return expr._eval_expand_power_exp(deep=deep)

def count_ops(expr, visual=False):
    """
    Return a representation (integer or expression) of the operations in expr.

    If ``visual`` is ``False`` (default) then the sum of the coefficients of the
    visual expression will be returned.

    If ``visual`` is ``True`` then the number of each type of operation is shown
    with the core class types (or their virtual equivalent) multiplied by the
    number of times they occur.

    If expr is an iterable, the sum of the op counts of the
    items will be returned.

    Examples
    ========

    >>> from sympy.abc import a, b, x, y
    >>> from sympy import sin, count_ops

    Although there isn't a SUB object, minus signs are interpreted as
    either negations or subtractions:

    >>> (x - y).count_ops(visual=True)
    SUB
    >>> (-x).count_ops(visual=True)
    NEG

    Here, there are two Adds and a Pow:

    >>> (1 + a + b**2).count_ops(visual=True)
    2*ADD + POW

    In the following, an Add, Mul, Pow and two functions:

    >>> (sin(x)*x + sin(x)**2).count_ops(visual=True)
    ADD + MUL + POW + 2*SIN

    for a total of 5:

    >>> (sin(x)*x + sin(x)**2).count_ops(visual=False)
    5

    Note that "what you type" is not always what you get. The expression
    1/x/y is translated by sympy into 1/(x*y) so it gives a DIV and MUL rather
    than two DIVs:

    >>> (1/x/y).count_ops(visual=True)
    DIV + MUL

    The visual option can be used to demonstrate the difference in
    operations for expressions in different forms. Here, the Horner
    representation is compared with the expanded form of a polynomial:

    >>> eq=x*(1 + x*(2 + x*(3 + x)))
    >>> count_ops(eq.expand(), visual=True) - count_ops(eq, visual=True)
    -MUL + 3*POW

    The count_ops function also handles iterables:

    >>> count_ops([x, sin(x), None, True, x + 2], visual=False)
    2
    >>> count_ops([x, sin(x), None, True, x + 2], visual=True)
    ADD + SIN
    >>> count_ops({x: sin(x), x + 2: y + 1}, visual=True)
    2*ADD + SIN

    """
    from sympy.simplify.simplify import fraction

    expr = sympify(expr)
    if isinstance(expr, Expr):

        ops = []
        args = [expr]
        NEG = C.Symbol('NEG')
        DIV = C.Symbol('DIV')
        SUB = C.Symbol('SUB')
        ADD = C.Symbol('ADD')
        while args:
            a = args.pop()
            if a.is_Rational:
                #-1/3 = NEG + DIV
                if a is not S.One:
                    if a.p < 0:
                        ops.append(NEG)
                    if a.q != 1:
                        ops.append(DIV)
                    continue
            elif a.is_Mul:
                if _coeff_isneg(a):
                    ops.append(NEG)
                    if a.args[0] is S.NegativeOne:
                        a = a.as_two_terms()[1]
                    else:
                        a = -a
                n, d = fraction(a)
                if n.is_Integer:
                    ops.append(DIV)
                    if n < 0:
                        ops.append(NEG)
                    args.append(d)
                    continue # won't be -Mul but could be Add
                elif d is not S.One:
                    if not d.is_Integer:
                        args.append(d)
                    ops.append(DIV)
                    args.append(n)
                    continue # could be -Mul
            elif a.is_Add:
                aargs = list(a.args)
                negs = 0
                for i, ai in enumerate(aargs):
                    if _coeff_isneg(ai):
                        negs += 1
                        args.append(-ai)
                        if i > 0:
                            ops.append(SUB)
                    else:
                        args.append(ai)
                        if i > 0:
                            ops.append(ADD)
                if negs == len(aargs): # -x - y = NEG + SUB
                    ops.append(NEG)
                elif _coeff_isneg(aargs[0]): # -x + y = SUB, but already recorded ADD
                    ops.append(SUB - ADD)
                continue
            if a.is_Pow and a.exp is S.NegativeOne:
                ops.append(DIV)
                args.append(a.base) # won't be -Mul but could be Add
                continue
            if (a.is_Mul or
                a.is_Pow or
                a.is_Function or
                isinstance(a, Derivative) or
                isinstance(a, C.Integral)):

                o = C.Symbol(a.func.__name__.upper())
                # count the args
                if (a.is_Mul or isinstance(a, C.LatticeOp)):
                    ops.append(o*(len(a.args) - 1))
                else:
                    ops.append(o)
            if not a.is_Symbol:
                args.extend(a.args)

    elif type(expr) is dict:
        ops = [count_ops(k, visual=visual) +
               count_ops(v, visual=visual) for k, v in expr.iteritems()]
    elif iterable(expr):
        ops = [count_ops(i, visual=visual) for i in expr]
    elif not isinstance(expr, Basic):
        ops = []
    else: # it's Basic not isinstance(expr, Expr):
        assert isinstance(expr, Basic)
        ops = [count_ops(a, visual=visual) for a in expr.args]

    if not ops:
        if visual:
            return S.Zero
        return 0

    ops = Add(*ops)

    if visual:
        return ops

    if ops.is_Number:
        return int(ops)

    return sum(int((a.args or [1])[0]) for a in Add.make_args(ops))

def nfloat(expr, n=15, exponent=False):
    """Make all Rationals in expr Floats except those in exponents
    (unless the exponents flag is set to True).

    Examples
    ========

    >>> from sympy.core.function import nfloat
    >>> from sympy.abc import x, y
    >>> from sympy import cos, pi, S, sqrt
    >>> nfloat(x**4 + x/2 + cos(pi/3) + 1 + sqrt(y))
    x**4 + 0.5*x + sqrt(y) + 1.5
    >>> nfloat(x**4 + sqrt(y), exponent=True)
    x**4.0 + y**0.5

    """
    from sympy.core import Pow
    if iterable(expr, exclude=basestring):
        if isinstance(expr, (dict, Dict)):
            return type(expr)([(k, nfloat(v, n, exponent)) for k, v in
                               expr.iteritems()])
        return type(expr)([nfloat(a, n, exponent) for a in expr])
    elif not isinstance(expr, Expr):
        return Float(expr, '')
    elif expr.is_Float:
        return expr.n(n)
    elif expr.is_Integer:
        return Float(float(expr)).n(n)
    elif expr.is_Rational:
        return Float(expr).n(n)

    if not exponent:
        bases = {}
        expos = {}
        reps = {}
        for p in expr.atoms(Pow):
            b, e = p.as_base_exp()
            b = bases.setdefault(p.base, nfloat(p.base, n, exponent))
            e = expos.setdefault(e, Dummy())
            reps[p] = Pow(b, e, evaluate=False)
        rv = expr.xreplace(dict(reps)).n(n).xreplace(
            dict([(v, k) for k, v in expos.iteritems()]))
    else:
        intex = lambda x: x.is_Pow and x.exp.is_Integer
        floex = lambda x: Pow(x.base, Float(x.exp, ''), evaluate=False)
        rv = expr.n(n).replace(intex, floex)


    funcs = [f for f in rv.atoms(Function)]
    funcs.sort(key=count_ops)
    funcs.reverse()
    return rv.subs([(f, f.func(*[nfloat(a, n, exponent)
                     for a in f.args])) for f in funcs])

from sympy.core.symbol import Dummy<|MERGE_RESOLUTION|>--- conflicted
+++ resolved
@@ -1437,28 +1437,20 @@
 
 def expand(e, deep=True, modulus=None, power_base=True, power_exp=True, \
         mul=True, log=True, multinomial=True, basic=True, **hints):
-    """
-    Expand an expression using methods given as hints.
-
-    Hints evaluated unless explicitly set to False are:
-      basic, log, multinomial, mul, power_base, and power_exp
-    The following hints are supported but not applied unless set to True:
-      complex, func, trig, frac, numer, and denom.
-
-<<<<<<< HEAD
-    basic is a generic keyword for methods that want to be expanded
-    automatically.  For example, Integral uses expand_basic to expand the
-    integrand.  If you want your class expand methods to run automatically and
-    they don't fit one of the already automatic methods, wrap it around
-    _eval_expand_basic.  Objects may also define their own expand methods,
-    which are not run by default.  See the API section below.
-=======
-    The ``basic`` hint is used for any special rewriting of an object that
-    should be done automatically (along with the other hints like ``mul``)
-    when expand is called. This is a catch-all hint to handle any sort of
-    expansion that may not be described by the existing hint names. To use
-    this hint an object should override the ``_eval_expand_basic`` method.
->>>>>>> 6134f163
+    """Expand an expression using methods given as hints.
+
+    Hints evaluated unless explicitly set to False are:  basic, log,
+    multinomial, mul, power_base, and power_exp The following hints are
+    supported but not applied unless set to True:  complex, func, trig, frac,
+    numer, and denom.
+
+    ``basic`` is a generic keyword for methods that want to be expanded
+    automatically (along with the other hints like ``mul``).  For example,
+    ``Integral`` uses ``expand_basic()`` to expand the integrand.  If you want
+    your class expand methods to run automatically and they don't fit one of
+    the already automatic methods, wrap it around ``_eval_expand_basic``.
+    Objects may also define their own expand methods, which are not run by
+    default.  See the API section below.
 
     If ``deep`` is set to True, things like arguments of functions are
     recursively expanded.  Use ``deep=False`` to only expand on the top
