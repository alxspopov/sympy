--- conflicted
+++ resolved
@@ -1179,14 +1179,7 @@
             if n is S.One and d.is_Atom and not e.is_Integer:
                 return self._print_nth_root(b, e)
             if e.is_Rational and e < 0:
-<<<<<<< HEAD
-                if not (b.is_Atom or b.is_Function or isinstance(b, Operator)):
-                    return prettyForm("1") / \
-                        prettyForm(*self._print(b).parens())**self._print(-e)
-                return prettyForm("1")/self._print(b)**self._print(-e)
-=======
-                return prettyForm("1")/self._print(C.Pow(b, -e, evaluate=0))
->>>>>>> 37f7c257
+                return prettyForm("1")/self._print(C.Pow(b, -e, evaluate=False))
 
         # None of the above special forms, do a standard power
         if not (b.is_Atom or b.is_Function or isinstance(b, Operator)):
